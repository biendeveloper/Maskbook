{
<<<<<<< HEAD
  "name": "maskbook",
  "version": "2.0.0",
=======
  "name": "mask-network",
  "version": "1.37.0",
>>>>>>> 838f3b59
  "private": true,
  "license": "AGPL-3.0-or-later",
  "scripts": {
    "start": "dev",
    "codegen": "gulp codegen-watch",
    "build": "build",
    "build-ios": "build --preset iOS",
    "lint": "eslint -c packages/.eslintrc.json packages --ext .ts,.tsx,.js --cache --fix",
    "lint:ci": "eslint -c packages/.eslintrc.json packages --ext .ts,.tsx,.js --cache",
    "preinstall": "npx only-allow pnpm",
    "postinstall": "patch-package",
    "prepare": "husky install",
    "test": "node --experimental-vm-modules ./node_modules/jest/bin/jest.js"
  },
  "lint-staged": {
    "*": "prettier --write --ignore-unknown",
    "packages/**/*.{ts,tsx,js,jsx}": "eslint -c packages/.eslintrc.json --fix",
    "packages/maskbook/**/*": "node ./packages/scripts/src/bin/precommit-hook-localekit.js"
  },
  "dependencies": {
    "@emotion/cache": "^11.4.0",
    "@emotion/react": "^11.4.1",
    "@emotion/serialize": "^1.0.2",
    "@emotion/styled": "^11.3.0",
    "@emotion/utils": "^1.0.0",
    "@material-ui/core": "npm:@mui/material@5.0.0",
    "@material-ui/icons": "npm:@mui/icons-material@5.0.0",
    "@material-ui/lab": "npm:@mui/lab@5.0.0-alpha.47",
    "@material-ui/system": "npm:@mui/system@5.0.0",
    "@mui/icons-material": "5.0.0",
    "@mui/lab": "5.0.0-alpha.47",
    "@mui/material": "5.0.0",
    "@mui/system": "5.0.0",
    "@types/masknet__global-types": "workspace:*",
    "@types/react": "^17.0.21",
    "@types/react-dom": "^17.0.9",
    "@types/web": "^0.0.32",
    "i18next": "^20.6.1",
    "idb": "5.0.8",
    "react": "=18.0.0-alpha-aecb3b6d1",
    "react-dom": "=18.0.0-alpha-aecb3b6d1",
    "react-i18next": "^11.12.0",
    "web3-core": "1.5.2",
    "web3-core-method": "1.5.2"
  },
  "devDependencies": {
    "@commitlint/cli": "^13.1.0",
    "@commitlint/config-conventional": "^13.1.0",
    "@dimensiondev/patch-package": "^6.5.0",
    "@jest/globals": "^27.2.0",
    "@magic-works/i18n-codegen": "^0.0.6",
    "@masknet/cli": "workspace:*",
    "@nice-labs/git-rev": "^3.5.0",
    "cspell": "^5.9.1",
    "eslint": "^7.32.0",
    "eslint-config-prettier": "^8.3.0",
    "eslint-plugin-import": "^2.24.2",
    "eslint-plugin-lodash": "^7.3.0",
    "eslint-plugin-prettier": "^4.0.0",
    "eslint-plugin-react": "^7.25.1",
    "eslint-plugin-react-hooks": "^4.2.0",
    "eslint-plugin-unicorn": "^36.0.0",
    "eslint-plugin-unused-imports": "^1.1.4",
    "gulp": "^4.0.2",
    "husky": "^7.0.2",
    "jest": "^27.2.0",
    "lint-staged": "^11.1.2",
    "only-allow": "^1.0.0",
    "prettier": "^2.4.1",
    "ts-jest": "^27.0.5",
    "ts-node": "^10.2.1",
    "typescript": "4.4.3"
  },
  "engines": {
    "node": ">=14.4.0",
    "pnpm": ">=6"
  },
  "pnpm": {
    "overrides": {
      "xhr2-cookies": "link:./package-overrides/xhr2-cookies"
    }
  }
}<|MERGE_RESOLUTION|>--- conflicted
+++ resolved
@@ -1,11 +1,6 @@
 {
-<<<<<<< HEAD
-  "name": "maskbook",
+  "name": "mask-network",
   "version": "2.0.0",
-=======
-  "name": "mask-network",
-  "version": "1.37.0",
->>>>>>> 838f3b59
   "private": true,
   "license": "AGPL-3.0-or-later",
   "scripts": {
