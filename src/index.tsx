--- conflicted
+++ resolved
@@ -39,11 +39,8 @@
 import DashboardWalletsPage from './plugins/Wallet/UI/Dashboard/Wallets'
 import { languageSettings } from './components/shared-settings/settings'
 import { useValueRef } from './utils/hooks/useValueRef'
-<<<<<<< HEAD
-=======
 import { useI18N } from './utils/i18n-next-ui'
 import i18nNextInstance from './utils/i18n-next'
->>>>>>> ec795f60
 import { Settings as DashboardSettingsPage } from './extension/options-page/Settings/settings'
 
 const useStyles = makeStyles(theme =>
@@ -128,11 +125,7 @@
     const routers: [string, string, JSX.Element][] = [
         [t('home'), '/home/', <HomeIcon />],
         ['Wallets', '/wallets/', <CreditCardIcon />],
-<<<<<<< HEAD
-        [geti18nString('settings'), '/settings/', <SettingsIcon />],
-=======
         [t('settings'), '/settings/', <SettingsIcon />],
->>>>>>> ec795f60
         // ['About', '/about/', <InfoOutlinedIcon />],
         [t('debug'), '/debug/', <BugReportIcon />],
     ]
