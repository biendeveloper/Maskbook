import { geti18nString } from '../../../utils/i18n'
import { decompressSecp256k1Key } from '../../../utils/type-transform/SECP256k1-Compression'
import { ProfileIdentifier } from '../../../database/type'
import { getNetworkWorker } from '../../../social-network/worker'
import { import_ECDH_256k1_Key } from '../../../utils/crypto.subtle'
import { createProfileWithPersona } from '../../../database'

export async function verifyOthersProve(bio: string, others: ProfileIdentifier): Promise<boolean> {
    const compressedX = getNetworkWorker(others.network).publicKeyDecoder(bio)
    if (!compressedX) return false
<<<<<<< HEAD
    const key = decompressSecp256k1Key(compressedX)
=======
    const key = compressedX
        .map(x => {
            try {
                return decompressSecp256k1Key(x, 'public')
            } catch {
                return null
            }
        })
        .filter(x => x)[0]
    if (!key) throw new Error('No key was found')
    let publicKey: CryptoKey
>>>>>>> 5db97274
    try {
        // verify if this key is a valid key
        await import_ECDH_256k1_Key(key)
    } catch {
        throw new Error(geti18nString('service_key_parse_failed'))
    }
    await createProfileWithPersona(others, { connectionConfirmState: 'pending' }, { publicKey: key })
    return true
}<|MERGE_RESOLUTION|>--- conflicted
+++ resolved
@@ -8,9 +8,6 @@
 export async function verifyOthersProve(bio: string, others: ProfileIdentifier): Promise<boolean> {
     const compressedX = getNetworkWorker(others.network).publicKeyDecoder(bio)
     if (!compressedX) return false
-<<<<<<< HEAD
-    const key = decompressSecp256k1Key(compressedX)
-=======
     const key = compressedX
         .map(x => {
             try {
@@ -21,8 +18,6 @@
         })
         .filter(x => x)[0]
     if (!key) throw new Error('No key was found')
-    let publicKey: CryptoKey
->>>>>>> 5db97274
     try {
         // verify if this key is a valid key
         await import_ECDH_256k1_Key(key)
