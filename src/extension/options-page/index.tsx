--- conflicted
+++ resolved
@@ -2,13 +2,8 @@
 import '../../setup.ui'
 
 import React from 'react'
-<<<<<<< HEAD
-import { CssBaseline, useMediaQuery, NoSsr } from '@material-ui/core'
+import { CssBaseline, useMediaQuery, NoSsr, CircularProgress, Box } from '@material-ui/core'
 import { ThemeProvider, makeStyles, createStyles, Theme } from '@material-ui/core/styles'
-=======
-import { CssBaseline, useMediaQuery, NoSsr, CircularProgress, Box } from '@material-ui/core'
-import { ThemeProvider, makeStyles, createStyles } from '@material-ui/core/styles'
->>>>>>> a39d9207
 
 import PeopleOutlinedIcon from '@material-ui/icons/PeopleOutlined'
 import CreditCardIcon from '@material-ui/icons/CreditCard'
