--- conflicted
+++ resolved
@@ -33,31 +33,19 @@
     const history = useHistory()
 
     //#region validation
-    type ValidationResult = [boolean, string, string]
-    type ValidationState = [string, string]
-    const [[isValid, nameErrorMessage, passwordErrorMessage]] = useMultiStateValidator<
-        ValidationResult,
-        ValidationState,
-        ValidationResult
-    >(
-        [name, password],
-        ([name, password]: ValidationState): ValidationResult => [
-            Boolean(name && password),
-            name ? '' : t('error_name_absent'),
-            password ? '' : t('error_password_absent'),
-        ],
+    type ValidationResult = [boolean, string]
+    type ValidationState = [string]
+    const [[isValid, nameErrorMessage]] = useMultiStateValidator<ValidationResult, ValidationState, ValidationResult>(
+        [name],
+        ([name]: ValidationState): ValidationResult => [Boolean(name), name ? '' : t('error_name_absent')],
     )
     const [submitted, setSubmitted] = useState(false)
     //#endregion
 
     const createPersona = () => {
-<<<<<<< HEAD
         setSubmitted(true)
         if (!isValid) return
-        Services.Identity.createPersonaByMnemonic(name, password).then((persona) => {
-=======
-        Services.Identity.createPersonaByMnemonic(name, '').then(persona => {
->>>>>>> f641d9c0
+        Services.Identity.createPersonaByMnemonic(name, '').then((persona) => {
             history.replace(`created?identifier=${encodeURIComponent(persona.toText())}`)
         })
     }
@@ -74,21 +62,6 @@
                 helperText={(submitted && nameErrorMessage) || ' '}
                 label="Name"
             />
-<<<<<<< HEAD
-            <TextField
-                required
-                error={submitted && Boolean(passwordErrorMessage)}
-                type="password"
-                label="Password"
-                style={{ width: '100%', maxWidth: '320px' }}
-                variant="outlined"
-                helperText={(submitted && passwordErrorMessage) || t('dashboard_password_helper_text')}
-                placeholder={t('dashboard_password_hint')}
-                value={password}
-                onChange={(e) => setPassword(e.target.value)}
-            />
-=======
->>>>>>> f641d9c0
         </div>
     )
 
