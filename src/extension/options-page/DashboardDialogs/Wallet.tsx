--- conflicted
+++ resolved
@@ -727,40 +727,7 @@
     const inboundRecords = [] as any
     const outboundRecords = [] as any
 
-<<<<<<< HEAD
-    useEffect(() => {
-        const updateHandler = () =>
-            Services.Plugin.invokePlugin('maskbook.red_packet', 'getRedPackets').then(setRedPacketRecords)
-        updateHandler()
-        return PluginMessageCenter.on('maskbook.red_packets.update', updateHandler)
-    }, [tabState])
-
-    const RedPacketRecord = (record: RedPacketRecord) => (
-        <WalletLine
-            key={record.id}
-            line1={record.send_message}
-            line2={`${record.block_creation_time?.toLocaleString()} from ${record.sender_name}`}
-            onClick={() => {
-                props.onClose()
-                onClickRedPacketRecord(record)
-            }}
-            invert
-            action={
-                <Typography variant="h6">
-                    {(tabState === 0 && record.claim_amount) || (tabState === 1 && record.send_total)
-                        ? formatBalance(
-                              tabState === 0 ? record.claim_amount! : record.send_total,
-                              record.raw_payload?.token?.decimals ?? 18,
-                          )
-                        : '0'}{' '}
-                    {record.raw_payload?.token?.name || 'ETH'}
-                </Typography>
-            }
-        />
-    )
-=======
     const RedPacketRecord = (record: RedPacketRecord) => null
->>>>>>> d9307901
     const tabProps: AbstractTabProps = {
         tabs: [
             {
