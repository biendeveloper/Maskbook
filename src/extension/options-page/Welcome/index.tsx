--- conflicted
+++ resolved
@@ -42,7 +42,7 @@
         } else {
             const fr = new FileReader()
             fr.readAsText(file)
-            fr.addEventListener('loadend', async () => {
+            fr.addEventListener('loadend', async f => {
                 const json = JSON.parse(fr.result as string)
                 Services.People.restoreBackup(json, id)
             })
@@ -57,12 +57,6 @@
     manualVerifyBio(user: PersonIdentifier, prove: string) {
         this.autoVerifyBio(user, prove)
     },
-<<<<<<< HEAD
-    onFinish() {
-        window.close()
-    },
-=======
->>>>>>> 5029515c
 }
 interface Welcome {
     whoAmI: Person
