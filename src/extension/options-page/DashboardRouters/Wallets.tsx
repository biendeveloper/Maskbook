--- conflicted
+++ resolved
@@ -291,27 +291,6 @@
     useEffect(() => {
         if (error) openWalletError()
     }, [error, openWalletError])
-
-    // show red packet detail dialog
-<<<<<<< HEAD
-    useEffect(() => {
-        if (!rpid) return
-        Services.Plugin.invokePlugin('maskbook.red_packet', 'getRedPacketByID', rpid).then((redPacket) =>
-            openWalletRedPacketDetail({
-                redPacket,
-            }),
-        )
-    }, [rpid, openWalletRedPacketDetail])
-=======
-    // useEffect(() => {
-    //     if (!rpid) return
-    //     Services.Plugin.invokePlugin('maskbook.red_packet', 'getRedPacketByID', undefined, rpid).then((redPacket) =>
-    //         openWalletRedPacketDetail({
-    //             redPacket,
-    //         }),
-    //     )
-    // }, [rpid, openWalletRedPacketDetail])
->>>>>>> d9307901
 
     // show provider connect dialog
     const [, setOpen] = useRemoteControlledDialog<MaskbookWalletMessages, 'selectProviderDialogUpdated'>(
