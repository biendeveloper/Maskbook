--- conflicted
+++ resolved
@@ -69,45 +69,7 @@
     const tokens = useTokens(defaultWallet?.address ?? '')
 
     const [detailedTokens, detailedTokensCallback] = useTokensDetailedCallback(tokens)
-<<<<<<< HEAD
-    const rightIcons = [
-        <IconButton
-            onClick={() => {
-                if (currentWallet) openAddToken({ wallet: currentWallet })
-                else openWalletCreate()
-            }}>
-            <AddIcon />
-        </IconButton>,
-    ]
-    currentWallet &&
-        rightIcons.unshift(
-            <IconButton
-                onClick={() => {
-                    if (!currentWallet) return
-                    openWalletHistory({
-                        wallet: currentWallet,
-                        onRedPacketClicked(payload) {
-                            openWalletRedPacketDetail({
-                                wallet: currentWallet,
-                                payload,
-                            })
-                        },
-                    })
-                }}>
-                <RestoreIcon />
-            </IconButton>,
-        )
 
-    // auto select first wallet
-    useEffect(() => {
-        if (current) return
-        if (xsMatched) return
-        const first = wallets?.[0]?.address
-        if (first) setCurrent(first)
-    }, [xsMatched, current, wallets])
-
-=======
->>>>>>> 12d3c82a
     // show create dialog
     useEffect(() => {
         if (create) openWalletCreate()
@@ -136,6 +98,37 @@
         })
     }, [setOpen])
 
+    //#region right icons from mobile devices
+    const rightIcons = [
+        <IconButton
+            onClick={() => {
+                if (defaultWallet) openAddToken({ wallet: defaultWallet })
+                else openWalletCreate()
+            }}>
+            <AddIcon />
+        </IconButton>,
+    ]
+
+    if (defaultWallet)
+        rightIcons.unshift(
+            <IconButton
+                onClick={() => {
+                    if (!defaultWallet) return
+                    openWalletHistory({
+                        wallet: defaultWallet,
+                        onRedPacketClicked(payload) {
+                            openWalletRedPacketDetail({
+                                wallet: defaultWallet,
+                                payload,
+                            })
+                        },
+                    })
+                }}>
+                <RestoreIcon />
+            </IconButton>,
+        )
+    //#endregion
+
     return (
         <DashboardRouterContainer
             empty={!defaultWallet}
@@ -161,34 +154,7 @@
                     <ArrowBackIosIcon />
                 </IconButton>,
             ]}
-<<<<<<< HEAD
             rightIcons={rightIcons}>
-=======
-            rightIcons={[
-                <IconButton
-                    onClick={() => {
-                        if (!defaultWallet) return
-                        openWalletHistory({
-                            wallet: defaultWallet,
-                            onRedPacketClicked(payload) {
-                                openWalletRedPacketDetail({
-                                    wallet: defaultWallet,
-                                    payload,
-                                })
-                            },
-                        })
-                    }}>
-                    <RestoreIcon />
-                </IconButton>,
-                <IconButton
-                    onClick={() => {
-                        if (defaultWallet) openAddToken({ wallet: defaultWallet })
-                        else openWalletCreate()
-                    }}>
-                    <AddIcon />
-                </IconButton>,
-            ]}>
->>>>>>> 12d3c82a
             <div className={classes.root}>
                 <div className={classes.header}>
                     <EthereumStatusBar
