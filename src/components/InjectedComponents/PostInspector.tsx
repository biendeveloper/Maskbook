--- conflicted
+++ resolved
@@ -34,11 +34,7 @@
         encryptedPost: deconstructPayload(post, getActivatedUI().payloadDecoder),
         provePost: decodeAsPublicKey ? [decodeAsPublicKey] : null,
     }
-<<<<<<< HEAD
-    if (type.provePost) Services.Identity.writeProfileOnGun(postBy, { provePostId: postId })
-=======
-    if (type.provePost && postId) Services.People.writePersonOnGun(postBy, { provePostId: postId })
->>>>>>> 5db97274
+    if (type.provePost && postId) Services.Identity.writeProfileOnGun(postBy, { provePostId: postId })
     useAsync(async () => {
         if (!whoAmI) return []
         if (!whoAmI.identifier.equals(postBy)) return []
