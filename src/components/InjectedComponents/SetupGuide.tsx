--- conflicted
+++ resolved
@@ -270,27 +270,12 @@
 
     const classes = useWizardDialogStyles()
     const findUsernameClasses = useFindUsernameStyles()
-<<<<<<< HEAD
     const onKeyDown = (e: React.KeyboardEvent<HTMLDivElement>): void => {
-        if (e.key === 'Enter') {
-            e.preventDefault()
-            ui.taskGotoProfilePage(new ProfileIdentifier(ui.networkIdentifier, username))
-        }
-    }
-=======
-    const [binder, inputRef] = useCapturedInput(onUsernameChange)
-
-    // disable enter
-    useEffect(
-        () =>
-            binder(['keydown'], (e) => {
-                e.stopPropagation()
-                if (e.key !== 'Enter') return
-                e.preventDefault()
-                onConnect()
-            })(),
-        [onConnect, binder],
-    )
+        e.stopPropagation()
+        if (e.key !== 'Enter') return
+        e.preventDefault()
+        onConnect()
+    }
 
     const onJump = useCallback(
         (ev: React.MouseEvent<SVGElement>) => {
@@ -299,8 +284,6 @@
         },
         [username],
     )
-
->>>>>>> 12d3c82a
     return (
         <WizardDialog
             completion={33.33}
@@ -308,26 +291,6 @@
             title={t('setup_guide_find_username_title')}
             content={
                 <form>
-<<<<<<< HEAD
-                    <TextField
-                        className={findUsernameClasses.input}
-                        variant="outlined"
-                        label={t('username')}
-                        value={username}
-                        InputProps={{
-                            classes: {
-                                focused: findUsernameClasses.inputFocus,
-                            },
-                            startAdornment: (
-                                <InputAdornment position="start">
-                                    <AlternateEmailIcon className={findUsernameClasses.icon} />
-                                </InputAdornment>
-                            ),
-                        }}
-                        onChange={(e) => onUsernameChange(e.target.value)}
-                        onKeyDown={onKeyDown}
-                        inputProps={{ 'data-testid': 'username_input' }}></TextField>
-=======
                     <Box className={findUsernameClasses.input} display="flex" alignItems="center">
                         <TextField
                             variant="outlined"
@@ -343,7 +306,8 @@
                                     </InputAdornment>
                                 ),
                             }}
-                            inputRef={inputRef}
+                            onChange={(e) => onUsernameChange(e.target.value)}
+                            onKeyDown={onKeyDown}
                             inputProps={{ 'data-testid': 'username_input' }}></TextField>
                         <IconButton
                             className={findUsernameClasses.button}
@@ -353,7 +317,6 @@
                         </IconButton>
                     </Box>
 
->>>>>>> 12d3c82a
                     <Typography
                         className={classes.tip}
                         variant="body2"
