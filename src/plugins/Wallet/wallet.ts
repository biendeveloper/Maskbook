--- conflicted
+++ resolved
@@ -6,11 +6,7 @@
 import { HDKey, EthereumAddress } from 'wallet.ts'
 import * as bip39 from 'bip39'
 import { walletAPI, erc20API } from './api'
-<<<<<<< HEAD
-import { ERC20Token, OKB_ADDRESS, DAI_ADDRESS } from './token'
-=======
-import { ERC20TokenPredefinedData, DAI_ADDRESS } from './erc20'
->>>>>>> 7dbb0292
+import { ERC20Token, DAI_ADDRESS } from './token'
 import { memoizePromise } from '../../utils/memoize'
 import { BigNumber } from 'bignumber.js'
 import { ec as EC } from 'elliptic'
