import { DBSchema, openDB } from 'idb/with-async-ittr-cjs'
import { createDBAccess, createTransaction } from '../../../database/helpers/openDB'
import type { ERC20TokenRecord, WalletRecordInDatabase } from './types'
import type { RedPacketRecordInDatabase } from '../../RedPacket/types'
import { RedPacketPluginID } from '../../RedPacket/constants'
<<<<<<< HEAD
import { checksumAddress } from './helpers'
import { sideEffect } from '../../../utils/side-effects'
import { migratePluginDatabase } from './migrate.plugins'
=======
import { formatChecksumAddress } from '../formatter'
>>>>>>> d9307901

function path<T>(x: T) {
    return x
}
export const createWalletDBAccess = createDBAccess(() => {
    return openDB<WalletDB>('maskbook-plugin-wallet', 4, {
        async upgrade(db, oldVersion, newVersion, tx) {
            function v0_v1() {
                // @ts-expect-error
                db.createObjectStore('RedPacket', { keyPath: path<keyof RedPacketRecordInDatabase>('id') })
                db.createObjectStore('ERC20Token', { keyPath: path<keyof WalletRecordInDatabase>('address') })
                db.createObjectStore('Wallet', { keyPath: path<keyof WalletRecordInDatabase>('address') })
            }
            function v1_v2() {
                // @ts-expect-error
                db.createObjectStore('GitcoinDonation', { keyPath: 'donation_transaction_hash' })
            }
            /**
             * The following store has been removed from v3
             * GitcoinDonation: { % data dropped % }
             * RedPacket: {
             *     value: RedPacketRecordInDatabase
             *     key: string
             *     indexes: {
             *         red_packet_id: string
             *     }
             * }
             */
            async function v2_v3() {
                const os = db.createObjectStore('PluginStore', { keyPath: 'record_id' })
                // @ts-ignore
                os.createIndex('0', 'index0')
                // @ts-ignore
                os.createIndex('1', 'index1')
                // @ts-ignore
                os.createIndex('2', 'index2')
                os.createIndex('plugin_id', 'plugin_id')
                // @ts-expect-error
<<<<<<< HEAD
                const redPacket: RedPacketRecordInDatabase[] = await db.getAll('RedPacket')
                for (const each of redPacket) {
                    const id = RedPacketPluginID
                    os.add({
                        plugin_id: id,
                        record_id: `${id}:${each.id}`,
                        value: each,
                        // @ts-ignore
                        0: each.red_packet_id,
=======
                const gitcoin: GitcoinDonationRecordInDatabase[] = await db.getAll('GitcoinDonation')
                for (const each of gitcoin) {
                    const id = 'com.maskbook.provide.co.gitcoin'
                    os.add({
                        plugin_id: id,
                        record_id: `${id}:${each.donation_transaction_hash}`,
                        value: each,
>>>>>>> d9307901
                    })
                }
                // @ts-ignore
                db.deleteObjectStore('GitcoinDonation')
                // @ts-ignore
                db.deleteObjectStore('RedPacket')
            }
            /**
             * Use checksummed address in DB
             */
            async function v3_v4() {
                const t = createTransaction(db, 'readwrite')('Wallet', 'ERC20Token')
                const wallets = t.objectStore('Wallet')
                const tokens = t.objectStore('ERC20Token')
                for await (const wallet of wallets) {
                    // update address
                    wallet.value.address = formatChecksumAddress(wallet.value.address)

                    // update token list sets
                    ;[wallet.value.erc20_token_blacklist, wallet.value.erc20_token_whitelist].forEach((set) => {
                        const values = Array.from(set.values())
                        set.clear()
                        values.forEach((value) => set.add(formatChecksumAddress(value)))
                    })
                    await wallet.update(wallet.value)
                }
                for await (const token of tokens) {
                    token.value.address = formatChecksumAddress(token.value.address)
                    await token.update(token.value)
                }
            }

            if (oldVersion < 1) v0_v1()
            if (oldVersion < 2) v1_v2()
            if (oldVersion < 3) await v2_v3()
            if (oldVersion < 4) await v3_v4()
        },
    })
})

sideEffect.then(migratePluginDatabase)
export interface WalletDB<Data = unknown, Indexes extends [IDBValidKey?, IDBValidKey?, IDBValidKey?] = []>
    extends DBSchema {
    // @ts-ignore
    PluginStore: {
        value: {
            plugin_id: string
            value: Data
            record_id: string
            '0'?: Indexes[0]
            '1'?: Indexes[1]
            '2'?: Indexes[2]
        }
        key: string
        indexes: Indexes & { plugin_id: string }
    }
    Wallet: {
        value: WalletRecordInDatabase
        key: string
    }
    ERC20Token: {
        value: ERC20TokenRecord
        key: string
    }
}<|MERGE_RESOLUTION|>--- conflicted
+++ resolved
@@ -2,14 +2,9 @@
 import { createDBAccess, createTransaction } from '../../../database/helpers/openDB'
 import type { ERC20TokenRecord, WalletRecordInDatabase } from './types'
 import type { RedPacketRecordInDatabase } from '../../RedPacket/types'
-import { RedPacketPluginID } from '../../RedPacket/constants'
-<<<<<<< HEAD
-import { checksumAddress } from './helpers'
 import { sideEffect } from '../../../utils/side-effects'
 import { migratePluginDatabase } from './migrate.plugins'
-=======
 import { formatChecksumAddress } from '../formatter'
->>>>>>> d9307901
 
 function path<T>(x: T) {
     return x
@@ -47,28 +42,6 @@
                 // @ts-ignore
                 os.createIndex('2', 'index2')
                 os.createIndex('plugin_id', 'plugin_id')
-                // @ts-expect-error
-<<<<<<< HEAD
-                const redPacket: RedPacketRecordInDatabase[] = await db.getAll('RedPacket')
-                for (const each of redPacket) {
-                    const id = RedPacketPluginID
-                    os.add({
-                        plugin_id: id,
-                        record_id: `${id}:${each.id}`,
-                        value: each,
-                        // @ts-ignore
-                        0: each.red_packet_id,
-=======
-                const gitcoin: GitcoinDonationRecordInDatabase[] = await db.getAll('GitcoinDonation')
-                for (const each of gitcoin) {
-                    const id = 'com.maskbook.provide.co.gitcoin'
-                    os.add({
-                        plugin_id: id,
-                        record_id: `${id}:${each.donation_transaction_hash}`,
-                        value: each,
->>>>>>> d9307901
-                    })
-                }
                 // @ts-ignore
                 db.deleteObjectStore('GitcoinDonation')
                 // @ts-ignore
