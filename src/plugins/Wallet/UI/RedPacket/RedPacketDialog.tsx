import React, { useRef, useState, useCallback } from 'react'
import {
    makeStyles,
    DialogTitle,
    IconButton,
    Button,
    DialogContent,
    Typography,
    FormControl,
    TextField,
    createStyles,
    InputLabel,
    Select,
    MenuItem,
    DialogProps,
} from '@material-ui/core'
import { useStylesExtends, or } from '../../../../components/custom-ui-helper'
import { DialogDismissIconUI } from '../../../../components/InjectedComponents/DialogDismissIcon'
import AbstractTab from '../../../../extension/options-page/DashboardComponents/AbstractTab'
import { RedPacketWithState } from '../Dashboard/Components/RedPacket'
import Services from '../../../../extension/service'
import type { createRedPacketInit } from '../../red-packet-fsm'
import {
    EthereumNetwork,
    RedPacketTokenType,
    RedPacketRecord,
    RedPacketStatus,
    RedPacketJSONPayload,
    WalletRecord,
    ERC20TokenRecord,
} from '../../database/types'
import { useCurrentIdentity } from '../../../../components/DataSource/useActivatedUI'
import { useCapturedInput } from '../../../../utils/hooks/useCapturedEvents'
import { PluginMessageCenter } from '../../../PluginMessages'
import { getActivatedUI } from '../../../../social-network/ui'
import { useValueRef } from '../../../../utils/hooks/useValueRef'
import { debugModeSetting } from '../../../../components/shared-settings/settings'
import { formatBalance } from '../../formatter'
import { currentEthereumNetworkSettings } from '../../network'
import ShadowRootDialog from '../../../../utils/jss/ShadowRootDialog'
import { PortalShadowRoot } from '../../../../utils/jss/ShadowRootPortal'
import BigNumber from 'bignumber.js'

interface RedPacketDialogProps
    extends withClasses<
        | KeysInferFromUseStyles<typeof useStyles>
        | 'dialog'
        | 'backdrop'
        | 'container'
        | 'paper'
        | 'input'
        | 'header'
        | 'content'
        | 'actions'
        | 'close'
        | 'button'
        | 'label'
        | 'switch'
    > {
    open: boolean
    onConfirm: (opt?: RedPacketJSONPayload | null) => void
    onDecline: () => void
    DialogProps?: Partial<DialogProps>
}

const useNewPacketStyles = makeStyles((theme) =>
    createStyles({
        line: {
            display: 'flex',
            margin: theme.spacing(1),
        },
        input: {
            flex: 1,
            padding: theme.spacing(1),
        },
        nativeInput: {
            '&::-webkit-outer-spin-button, &::-webkit-inner-spin-button': {
                '-webkit-appearance': 'none',
                margin: 0,
            },
            '-moz-appearance': 'textfield',
        },
    }),
)

interface NewPacketProps {
    onCreateNewPacket: (opt: createRedPacketInit) => void
    onRequireNewWallet: () => void
    newRedPacketCreatorName?: string
    wallets: WalletRecord[] | 'loading'
    tokens: ERC20TokenRecord[]
}

function NewPacketUI(props: RedPacketDialogProps & NewPacketProps) {
    const classes = useStylesExtends(useNewPacketStyles(), props)
    const { wallets, tokens, onRequireNewWallet } = props
    const [is_random, setIsRandom] = useState(0)

    const [send_message, setMsg] = useState('Best Wishes!')
    const [, msgRef] = useCapturedInput(setMsg)

    const [send_per_share, setSendPerShare] = useState(0.01)
    const [, perShareRef] = useCapturedInput((x) => setSendPerShare(parseFloat(x)))

    const [shares, setShares] = useState(5)
    const [, sharesRef] = useCapturedInput((x) => setShares(parseInt(x)))

    const rinkebyNetwork = useValueRef(debugModeSetting)

    const [selectedWalletAddress, setSelectedWallet] = React.useState<undefined | string>(undefined)
    const [selectedTokenType, setSelectedTokenType] = React.useState<
        { type: 'eth' } | { type: 'erc20'; address: string }
    >({
        type: 'eth',
    })

    const selectedWallet = wallets === 'loading' ? undefined : wallets.find((x) => x.address === selectedWalletAddress)

    const availableTokens = Array.from(selectedWallet?.erc20_token_balance || [])
        .filter(([address]) => tokens.find((x) => x.address === address))
        .map(([address, amount]) => ({ amount, ...tokens.find((x) => x.address === address)! }))
    const selectedToken =
        selectedTokenType.type === 'eth'
            ? undefined
            : availableTokens.find((x) => x.address === selectedTokenType.address)!
    const amountPreShareMaxBigint = selectedWallet
        ? selectedTokenType.type === 'eth'
            ? selectedWallet.eth_balance
            : selectedToken?.amount
        : undefined
    const amountPreShareMaxNumber = BigNumber.isBigNumber(amountPreShareMaxBigint)
        ? selectedTokenType.type === 'eth'
            ? formatBalance(amountPreShareMaxBigint, 18)
            : selectedToken && formatBalance(amountPreShareMaxBigint, selectedToken.decimals)
        : undefined

    const send_total = (is_random ? 1 : shares) * send_per_share
    const isDisabled = [
        Number.isNaN(send_total),
        send_total <= 0,
        selectedWallet === undefined,
        send_total > (amountPreShareMaxNumber || 0),
    ]
    const isSendButtonDisabled = isDisabled.some((x) => x)

    React.useEffect(() => {
        if (selectedWalletAddress === undefined) {
            if (wallets === 'loading') return
            if (wallets.length === 0) onRequireNewWallet()
            else setSelectedWallet(wallets[0].address)
        }
    }, [onRequireNewWallet, selectedWalletAddress, wallets])

    const createRedPacket = () => {
        const power = selectedTokenType.type === 'eth' ? 18 : selectedToken!.decimals
        props.onCreateNewPacket({
            duration: 60 /* seconds */ * 60 /* mins */ * 24 /* hours */,
            is_random: Boolean(is_random),
            network: rinkebyNetwork ? EthereumNetwork.Rinkeby : EthereumNetwork.Mainnet,
            send_message,
            send_total: new BigNumber(send_total).multipliedBy(new BigNumber(10).pow(power)),
            sender_address: selectedWalletAddress!,
            sender_name: props.newRedPacketCreatorName ?? 'Unknown User',
            shares: new BigNumber(shares),
            token_type: selectedTokenType.type === 'eth' ? RedPacketTokenType.eth : RedPacketTokenType.erc20,
            erc20_token: selectedTokenType.type === 'eth' ? undefined : selectedTokenType.address,
        })
    }
    const ethBalance = selectedWallet
        ? `${formatBalance(selectedWallet.eth_balance, 18) ?? '(Syncing...)'} ETH`
        : undefined
    const erc20Balance = selectedToken
        ? `${formatBalance(selectedToken.amount, selectedToken.decimals) ?? '(Syncing...)'} ${selectedToken.symbol}`
        : undefined
    return (
        <div>
            {rinkebyNetwork ? <div>Debug mode, will use test rinkeby to send your red packet</div> : null}
            <br />
            <div className={classes.line}>
                <FormControl variant="filled" className={classes.input}>
                    <InputLabel>Wallet</InputLabel>
                    <Select
<<<<<<< HEAD
                        onChange={(e) => setSelectedWallet(e.target.value as string)}
                        MenuProps={{ container: PortalShadowRoot }}
=======
                        onChange={e => setSelectedWallet(e.target.value as string)}
                        MenuProps={{ container: props.DialogProps?.container ?? PortalShadowRoot }}
>>>>>>> e0d943d3
                        disabled={wallets === 'loading'}
                        value={selectedWalletAddress || ''}>
                        {wallets === 'loading'
                            ? null
                            : wallets.map((x) => (
                                  <MenuItem key={x.address} value={x.address}>
                                      {x.name} ({x.address})
                                  </MenuItem>
                              ))}
                    </Select>
                </FormControl>
            </div>
            <div className={classes.line}>
                <FormControl variant="filled" className={classes.input}>
                    <InputLabel>Token</InputLabel>
                    <Select
                        onChange={(e) => {
                            const v = e.target.value as string
                            if (v === 'eth') setSelectedTokenType({ type: 'eth' })
                            else setSelectedTokenType({ type: 'erc20', address: v })
                        }}
                        MenuProps={{ container: props.DialogProps?.container ?? PortalShadowRoot }}
                        value={selectedTokenType.type === 'eth' ? 'eth' : selectedTokenType.address}>
                        <MenuItem key="eth" value="eth">
                            ETH
                        </MenuItem>
                        {availableTokens.map((x) => (
                            <MenuItem disabled={!BigNumber.isBigNumber(x.amount)} key={x.address} value={x.address}>
                                {x.name} ({x.symbol})
                            </MenuItem>
                        ))}
                    </Select>
                </FormControl>
                <FormControl variant="filled" className={classes.input}>
                    <InputLabel>Split Mode</InputLabel>
                    <Select
                        MenuProps={{ container: props.DialogProps?.container ?? PortalShadowRoot }}
                        value={is_random ? 1 : 0}
                        onChange={(e) => setIsRandom(e.target.value as number)}>
                        <MenuItem value={0}>Average</MenuItem>
                        <MenuItem value={1}>Random</MenuItem>
                    </Select>
                </FormControl>
            </div>
            <div className={classes.line}>
                <TextField
                    className={classes.input}
                    InputProps={{ inputRef: perShareRef }}
                    inputProps={{
                        min: 0,
                        max: amountPreShareMaxNumber,
                        className: classes.nativeInput,
                    }}
                    label={is_random ? 'Total Amount' : 'Amount per Share'}
                    variant="filled"
                    type="number"
                    defaultValue={send_per_share}
                />
                <TextField
                    className={classes.input}
                    InputProps={{ inputRef: sharesRef }}
                    inputProps={{ min: 1 }}
                    label="Shares"
                    variant="filled"
                    type="number"
                    defaultValue={shares}
                />
            </div>
            <div className={classes.line}>
                <TextField
                    className={classes.input}
                    InputProps={{ inputRef: msgRef }}
                    label="Attached Message"
                    variant="filled"
                    defaultValue="Best Wishes!"
                />
            </div>
            <div className={classes.line}>
                <Typography variant="body2">
                    {selectedWallet
                        ? erc20Balance
                            ? `Balance: ${erc20Balance} (${ethBalance})`
                            : `Balance: ${ethBalance}`
                        : null}
                    <br />
                    Notice: A small gas fee will occur for publishing.
                </Typography>
                <Button
                    className={classes.button}
                    style={{ marginLeft: 'auto', minWidth: 140, whiteSpace: 'nowrap' }}
                    color="primary"
                    variant="contained"
                    disabled={isSendButtonDisabled}
                    onClick={createRedPacket}>
                    {isSendButtonDisabled
                        ? 'Not valid'
                        : `Send ${+send_total.toFixed(3) === +send_total.toFixed(9) ? '' : '~'}${+send_total.toFixed(
                              3,
                          )} ${selectedTokenType.type === 'eth' ? 'ETH' : selectedToken?.symbol}`}
                </Button>
            </div>
        </div>
    )
}

const useExistingPacketStyles = makeStyles((theme) =>
    createStyles({
        wrapper: {
            display: 'flex',
            width: 400,
            flexDirection: 'column',
            overflow: 'auto',
            margin: `${theme.spacing(1)}px auto`,
        },
        hint: {
            padding: theme.spacing(0.5, 1),
            border: `1px solid ${theme.palette.background.default}`,
            borderRadius: theme.spacing(1),
            margin: 'auto',
            cursor: 'pointer',
        },
    }),
)

interface ExistingPacketProps {
    onSelectExistingPacket(opt?: RedPacketJSONPayload | null): void
    /**
     * When the red packet is created and not confirmed by the network,
     * it will not be written into the database. For UI display purpose,
     * we need to display it.
     */
    preInitialRedPacket?: Partial<RedPacketRecord> | null
    redPackets: RedPacketRecord[]
    /**
     * TODO: Might be merged with preInitialRedPacket.
     */
    justCreatedRedPacket: RedPacketRecord | undefined
}

function ExistingPacketUI(props: RedPacketDialogProps & ExistingPacketProps) {
    const { onSelectExistingPacket, preInitialRedPacket, justCreatedRedPacket, redPackets } = props
    const classes = useStylesExtends(useExistingPacketStyles(), props)

    const insertRedPacket = (status?: RedPacketStatus | null, rpid?: RedPacketRecord['red_packet_id']) => {
        if (status === null) return onSelectExistingPacket(null)
        if (status === 'pending' || !rpid) return
        Services.Plugin.invokePlugin('maskbook.red_packet', 'getRedPacketByID', undefined, rpid).then((p) =>
            onSelectExistingPacket(p.raw_payload),
        )
    }

    return (
        <div className={classes.wrapper}>
            {!justCreatedRedPacket && preInitialRedPacket && (
                <RedPacketWithState redPacket={preInitialRedPacket as RedPacketRecord} />
            )}
            {justCreatedRedPacket && (
                <RedPacketWithState onClick={insertRedPacket} redPacket={justCreatedRedPacket as RedPacketRecord} />
            )}
            {redPackets.map((p) => (
                <RedPacketWithState onClick={insertRedPacket} key={p.id} redPacket={p} />
            ))}
        </div>
    )
}

const useStyles = makeStyles({
    MUIInputRoot: {
        minHeight: 108,
        flexDirection: 'column',
        padding: 10,
        boxSizing: 'border-box',
    },
    MUIInputInput: {
        fontSize: 18,
        minHeight: '8em',
    },
    title: {
        marginLeft: 6,
    },
    actions: {
        paddingLeft: 26,
    },
    container: {
        width: '100%',
    },
})

export default function RedPacketDialog(props: RedPacketDialogProps) {
    const tabs = useState<0 | 1>(0)
    const [preInitialRedPacket, setPreInitialRedPacket] = useState<Partial<RedPacketRecord> | null>(null)

    const createRedPacket = useCallback(
        (opt: createRedPacketInit) => {
            Services.Plugin.invokePlugin('maskbook.red_packet', 'createRedPacket', opt).then(
                setPreInitialRedPacket,
                console.error,
            )
            setPreInitialRedPacket(({
                send_message: opt.send_message,
                sender_name: opt.sender_name,
                status: 'pending' as RedPacketStatus,
                erc20_token: opt.erc20_token,
                raw_payload: {
                    shares: opt.shares,
                    token: {
                        name: ' ',
                    },
                },
            } as any) as Partial<RedPacketRecord>)
            tabs[1](1)
        },
        [tabs],
    )
    const [wallets, setWallets] = React.useState<WalletRecord[] | 'loading'>('loading')
    const [tokens, setTokens] = React.useState<ERC20TokenRecord[]>([])

    React.useEffect(() => {
        const update = () =>
            Services.Plugin.invokePlugin('maskbook.wallet', 'getWallets').then(([x, y]) => {
                setWallets(x)
                setTokens(y)
            })
        update()
        currentEthereumNetworkSettings.addListener(update)
        return PluginMessageCenter.on('maskbook.wallets.update', update)
    }, [])

    const [redPacket, setRedPacket] = React.useState<RedPacketRecord[]>([])
    const [justCreatedRedPacket, setJustCreatedRedPacket] = React.useState<RedPacketRecord | undefined>(undefined)
    React.useEffect(() => {
        const updateHandler = () => {
            Services.Plugin.invokePlugin('maskbook.red_packet', 'getRedPackets')
                .then((packets) => {
                    setJustCreatedRedPacket(packets.find((p) => p.id === preInitialRedPacket?.id))
                    return packets.filter(
                        (p) =>
                            p.id !== preInitialRedPacket?.id &&
                            p.create_transaction_hash &&
                            (p.status === 'normal' ||
                                p.status === 'incoming' ||
                                p.status === 'claimed' ||
                                p.status === 'pending' ||
                                p.status === 'claim_pending'),
                    )
                })
                .then(setRedPacket)
        }

        updateHandler()
        return PluginMessageCenter.on('maskbook.red_packets.update', updateHandler)
    }, [preInitialRedPacket])

    const insertRedPacket = (payload?: RedPacketJSONPayload | null) => {
        const ref = getActivatedUI().typedMessageMetadata
        const next = new Map(ref.value.entries())
        payload ? next.set('com.maskbook.red_packet:1', payload) : next.delete('com.maskbook.red_packet:1')
        ref.value = next
        props.onConfirm(payload)
    }

    return (
        <RedPacketDialogUI
            {...props}
            tab={tabs}
            onRequireNewWallet={() => Services.Welcome.openOptionsPage('/wallets/error?reason=nowallet')}
            newRedPacketCreatorName={useCurrentIdentity()?.linkedPersona?.nickname}
            wallets={wallets}
            tokens={tokens}
            justCreatedRedPacket={justCreatedRedPacket}
            redPackets={redPacket}
            onCreateNewPacket={createRedPacket}
            onSelectExistingPacket={insertRedPacket}
            preInitialRedPacket={preInitialRedPacket}
        />
    )
}

export function RedPacketDialogUI(
    props: RedPacketDialogProps & NewPacketProps & ExistingPacketProps & { tab?: [0 | 1, (next: 0 | 1) => void] },
) {
    const classes = useStylesExtends(useStyles(), props)
    const [currentTab, setCurrentTab] = or(props.tab, useState<0 | 1>(0)) as [
        number,
        React.Dispatch<React.SetStateAction<number>>,
    ]

    const tabs = [
        {
            label: 'Create New',
            component: <NewPacketUI {...props} />,
            p: 0,
        },
        {
            label: 'Select Existing',
            component: <ExistingPacketUI {...props} />,
            p: 0,
        },
    ]
    return (
        <ShadowRootDialog
            className={classes.dialog}
            classes={{
                container: classes.container,
                paper: classes.paper,
            }}
            open={props.open}
            scroll="paper"
            fullWidth
            maxWidth="sm"
            disableAutoFocus
            disableEnforceFocus
            BackdropProps={{
                className: classes.backdrop,
            }}
            {...props.DialogProps}>
            <DialogTitle className={classes.header}>
                <IconButton classes={{ root: classes.close }} onClick={props.onDecline}>
                    <DialogDismissIconUI />
                </IconButton>
                <Typography className={classes.title} display="inline" variant="inherit">
                    Plugin: Red Packet
                </Typography>
            </DialogTitle>
            <DialogContent className={classes.content}>
                <AbstractTab height={400} state={[currentTab, setCurrentTab]} tabs={tabs}></AbstractTab>
            </DialogContent>
        </ShadowRootDialog>
    )
}<|MERGE_RESOLUTION|>--- conflicted
+++ resolved
@@ -180,13 +180,8 @@
                 <FormControl variant="filled" className={classes.input}>
                     <InputLabel>Wallet</InputLabel>
                     <Select
-<<<<<<< HEAD
                         onChange={(e) => setSelectedWallet(e.target.value as string)}
-                        MenuProps={{ container: PortalShadowRoot }}
-=======
-                        onChange={e => setSelectedWallet(e.target.value as string)}
                         MenuProps={{ container: props.DialogProps?.container ?? PortalShadowRoot }}
->>>>>>> e0d943d3
                         disabled={wallets === 'loading'}
                         value={selectedWalletAddress || ''}>
                         {wallets === 'loading'
