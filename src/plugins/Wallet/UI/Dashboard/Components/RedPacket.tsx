--- conflicted
+++ resolved
@@ -47,16 +47,10 @@
             justifyContent: 'center',
         },
         packet: {
-<<<<<<< HEAD
-            right: '-0.6em',
-            width: '6em',
-            height: '6em',
-=======
             top: 40,
             right: -10,
             width: 90,
             height: 90,
->>>>>>> 452764d4
             position: 'absolute',
             backgroundAttachment: 'local',
             backgroundPosition: 'center',
