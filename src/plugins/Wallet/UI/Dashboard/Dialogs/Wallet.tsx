import React from 'react'
import {
    TextField,
    makeStyles,
    createStyles,
    Typography,
    Divider,
    Chip,
    Box,
    Paper,
    Tabs,
    Tab,
    FormControlLabel,
    Switch,
} from '@material-ui/core'
import ArrowBack from '@material-ui/icons/ArrowBack'
import ActionButton from '../../../../../extension/options-page/DashboardComponents/ActionButton'
import { DialogContentItem } from '../../../../../extension/options-page/DashboardDialogs/DialogBase'
import { RedPacket } from '../Components/RedPacket'
import WalletLine from '../Components/WalletLine'
import Services from '../../../../../extension/service'
import { PluginMessageCenter } from '../../../../PluginMessages'
import { RedPacketRecord, WalletRecord, EthereumNetwork } from '../../../database/types'
import useQueryParams from '../../../../../utils/hooks/useQueryParams'
import type { ERC20TokenPredefinedData } from '../../../erc20'
import { ERC20WellKnownTokenSelector } from './WalletAddTokenDialogContent'
import Wallet from 'wallet.ts'
import { useHistory, Link } from 'react-router-dom'
import { useI18N } from '../../../../../utils/i18n-next-ui'
import { useColorProvider } from '../../../../../utils/theme'
import { formatBalance } from '../../../formatter'
<<<<<<< HEAD
import { exclusiveTasks } from '../../../../../extension/content-script/tasks'
=======
import AbstractTab, { AbstractTabProps } from '../../../../../extension/options-page/DashboardComponents/AbstractTab'
>>>>>>> abf0c3db

interface WalletSendRedPacketDialogProps {
    onDecline(): void
}

const useSendRedPacketStyles = makeStyles((theme) =>
    createStyles({
        body: {
            padding: theme.spacing(1, 0),
        },
        provider: {
            padding: theme.spacing(0.3, 0),
            marginTop: theme.spacing(1),
            marginBottom: theme.spacing(1),
        },
    }),
)

export function WalletSendRedPacketDialog(props: WalletSendRedPacketDialogProps) {
    const { onDecline } = props
    const classes = useSendRedPacketStyles()
    return (
        <DialogContentItem
            onExit={onDecline}
            title="Send Red Packet"
            content={
                <>
                    <Typography className={classes.body}>Select the social network to post...</Typography>
                    <div style={{ display: 'flex', flexDirection: 'column', alignItems: 'center' }}>
                        <ActionButton<React.ComponentType<JSX.IntrinsicElements['a']>>
                            component="a"
                            {...(webpackEnv.genericTarget === 'facebookApp'
                                ? { onClick: () => exclusiveTasks('https://m.facebook.com/?soft=composer') }
                                : { href: 'https://facebook.com', target: '_blank', rel: 'noopener noreferrer' })}
                            variant="outlined"
                            color="primary"
                            className={classes.provider}
                            width={240}>
                            Open facebook.com
                        </ActionButton>
                        {webpackEnv.genericTarget === 'browser' && (
                            <ActionButton<React.ComponentType<JSX.IntrinsicElements['a']>>
                                component="a"
                                href="https://twitter.com"
                                target="_blank"
                                rel="noopener noreferrer"
                                variant="outlined"
                                color="primary"
                                className={classes.provider}
                                width={240}>
                                Open twitter.com
                            </ActionButton>
                        )}
                    </div>
                </>
            }></DialogContentItem>
    )
}

interface WalletAddTokenDialogProps {
    onConfirm(token: ERC20TokenPredefinedData[0], userDefined: boolean, network: EthereumNetwork): void
    onDecline(): void
}

const useAddTokenStyles = makeStyles((theme) =>
    createStyles({
        textfield: {
            width: '100%',
            padding: theme.spacing(1, 0),
        },
    }),
)

export function WalletAddTokenDialog(props: WalletAddTokenDialogProps) {
    const { onConfirm, onDecline } = props

    const classes = useAddTokenStyles()
    const [tabID, setTabID] = React.useState<0 | 1>(0)

    const [wellknown, setWellknown] = React.useState<undefined | ERC20TokenPredefinedData[0]>()
    const [useRinkeby, setRinkeby] = React.useState(false)

    const [address, setTokenAddress] = React.useState('')
    const [decimals, setDecimal] = React.useState(0)
    const [tokenName, setTokenName] = React.useState('')
    const [symbol, setSymbol] = React.useState('')

    const isInvalidAddr = !Wallet.EthereumAddress.isValid(address)
    const isValidInput =
        tabID === 0 ? wellknown === undefined : isInvalidAddr || tokenName.length === 0 || symbol.length === 0
    return (
        <DialogContentItem
            onExit={onDecline}
            title={'Add Token'}
            tabs={
                <Paper square>
                    <Tabs value={tabID} onChange={(e, n) => setTabID(n as any)}>
                        <Tab label="Well-known token" />
                        <Tab label="Add your own token" />
                    </Tabs>
                </Paper>
            }
            content={
                <>
                    {tabID === 0 ? (
                        <ERC20WellKnownTokenSelector
                            selectedItem={[wellknown, setWellknown]}
                            useRinkebyNetwork={[useRinkeby, setRinkeby]}
                        />
                    ) : (
                        <>
                            <FormControlLabel
                                control={
                                    <Switch
                                        checked={useRinkeby}
                                        onChange={(e) => setRinkeby(e.currentTarget.checked)}
                                        color="primary"
                                    />
                                }
                                label="Use Rinkeby Network"
                            />
                            <TextField
                                required
                                error={isInvalidAddr && !!address.length}
                                className={classes.textfield}
                                label="Contract Address"
                                value={address}
                                onChange={(e) => setTokenAddress(e.target.value)}></TextField>
                            <TextField
                                required
                                className={classes.textfield}
                                label="Decimal"
                                value={decimals}
                                type="number"
                                inputProps={{ min: 0 }}
                                onChange={(e) => setDecimal(parseInt(e.target.value))}></TextField>
                            <TextField
                                required
                                className={classes.textfield}
                                label="Name"
                                value={tokenName}
                                onChange={(e) => setTokenName(e.target.value)}></TextField>
                            <TextField
                                required
                                className={classes.textfield}
                                label="Symbol"
                                value={symbol}
                                onChange={(e) => setSymbol(e.target.value)}></TextField>
                        </>
                    )}
                </>
            }
            actions={
                <ActionButton
                    disabled={isValidInput}
                    variant="contained"
                    color="primary"
                    onClick={() =>
                        onConfirm(
                            tabID === 0 ? wellknown! : { address, symbol, decimals, name: tokenName },
                            tabID === 0,
                            useRinkeby ? EthereumNetwork.Rinkeby : EthereumNetwork.Mainnet,
                        )
                    }>
                    Add Token
                </ActionButton>
            }></DialogContentItem>
    )
}

interface WalletRedPacketHistoryDialogProps {
    onClick?(packet: RedPacketRecord): void
    onDecline(): void
    walletAddress: string
}

const usePacketHistoryStyles = makeStyles((theme) =>
    createStyles({
        paper: {
            backgroundColor: theme.palette.type === 'light' ? '#F7F8FA' : '#343434',
        },
    }),
)

export function WalletRedPacketHistoryDialog(props: WalletRedPacketHistoryDialogProps) {
    const classes = usePacketHistoryStyles()
    const { onClick, onDecline, walletAddress } = props
    const [tabState, setTabState] = React.useState(0)
    const [redPacketRecords, setRedPacketRecords] = React.useState<RedPacketRecord[]>([])

    const filteredRecords = redPacketRecords.filter((record) => {
        if (tabState === 0) {
            return record.claim_address === walletAddress
        } else if (tabState === 1) {
            return record.sender_address === walletAddress
        }
        return false
    })

    React.useEffect(() => {
        const updateHandler = () =>
            Services.Plugin.invokePlugin('maskbook.red_packet', 'getRedPackets', undefined).then(setRedPacketRecords)

        updateHandler()
        return PluginMessageCenter.on('maskbook.red_packets.update', updateHandler)
    }, [tabState])

    return (
        <DialogContentItem
            onExit={onDecline}
            title="Red Packets History"
            tabs={
                <Paper className={classes.paper} square>
                    <Tabs
                        value={tabState}
                        variant="fullWidth"
                        indicatorColor="primary"
                        textColor="primary"
                        onChange={(_, s) => setTabState(s)}>
                        <Tab label="Inbound" />
                        <Tab label="Outbound" />
                    </Tabs>
                </Paper>
            }
            content={
                <>
                    {filteredRecords.map((record) => (
                        <WalletLine
                            key={record.id}
                            line1={record.send_message}
                            line2={`${record.block_creation_time?.toLocaleString()} from ${record.sender_name}`}
                            onClick={() => onClick?.(record)}
                            invert
                            action={
                                <Typography variant="h6">
                                    {(tabState === 0 && record.claim_amount) || (tabState === 1 && record.send_total)
                                        ? formatBalance(
                                              tabState === 0 ? record.claim_amount! : record.send_total,
                                              record.raw_payload?.token?.decimals ?? 18,
                                          )
                                        : '0'}{' '}
                                    {record.raw_payload?.token?.name || 'ETH'}
                                </Typography>
                            }
                        />
                    ))}
                </>
            }></DialogContentItem>
    )
}

const useRedPacketDetailStyles = makeStyles((theme) =>
    createStyles({
        openBy: {
            margin: theme.spacing(2, 0, 0.5),
        },
        link: {
            display: 'block',
            width: '100%',
            wordBreak: 'break-all',
            textOverflow: 'ellipsis',
            whiteSpace: 'nowrap',
            overflow: 'hidden',
        },
    }),
)

interface WalletRedPacketDetailDialogProps {
    redPacket: RedPacketRecord
    onDecline: (() => void) | string
}

export function WalletRedPacketDetailDialog(props: WalletRedPacketDetailDialogProps) {
    const { redPacket, onDecline } = props

    const classes = useRedPacketDetailStyles()
    const sayThanks = () => {
        // TODO: facebook
        if (!redPacket._found_in_url_!.includes('twitter.com/')) {
            window.open(redPacket._found_in_url_, '_blank', 'noopener noreferrer')
        } else {
            const user = redPacket._found_in_url_!.match(/(?!\/)[\d\w]+(?=\/status)/)
            const text = `I just received a Red Packet${
                user ? ` from @${user}` : ''
            }. Follow @realMaskbook (maskbook.com) to get your first Twitter #RedPacket.
#maskbook ${redPacket._found_in_url_}`
            window.open(
                `https://twitter.com/intent/tweet?text=${encodeURIComponent(text)}`,
                '_blank',
                'noopener noreferrer',
            )
        }
    }

    return (
        <DialogContentItem
            icon={<ArrowBack />}
            onExit={onDecline}
            title="Red Packet Detail"
            content={
                <>
                    <RedPacket redPacket={redPacket} />
                    {redPacket._found_in_url_ && (
                        <ActionButton
                            onClick={sayThanks}
                            style={{ display: 'block', margin: 'auto', width: 200 }}
                            variant="contained"
                            color="primary">
                            Say Thanks
                        </ActionButton>
                    )}
                    {redPacket._found_in_url_ && (
                        <WalletLine
                            onClick={() => window.open(redPacket._found_in_url_, '_blank', 'noopener noreferrer')}
                            line1="Source"
                            line2={
                                <Typography className={classes.link} color="primary">
                                    {redPacket._found_in_url_ || 'Unknown'}
                                </Typography>
                            }
                        />
                    )}
                    <WalletLine
                        line1="From"
                        line2={
                            <>
                                {redPacket.sender_name}{' '}
                                {redPacket.create_transaction_hash && (
                                    <Chip label="Me" variant="outlined" color="secondary" size="small"></Chip>
                                )}
                            </>
                        }
                    />
                    <WalletLine line1="Message" line2={redPacket.send_message} />
                    <Box p={1} display="flex" justifyContent="center">
                        <Typography variant="caption" color="textSecondary">
                            created at {redPacket.block_creation_time?.toLocaleString()}
                        </Typography>
                    </Box>
                </>
            }></DialogContentItem>
    )
}

export function WalletRedPacketDetailDialogWithRouter(props: Pick<WalletRedPacketDetailDialogProps, 'onDecline'>) {
    const { id } = useQueryParams(['id'])
    const [redPacket, setRedPacket] = React.useState<RedPacketRecord | null>(null)
    React.useEffect(() => {
        if (id)
            Services.Plugin.invokePlugin('maskbook.red_packet', 'getRedPacketByID', undefined, id).then(setRedPacket)
    }, [id])
    return redPacket ? <WalletRedPacketDetailDialog redPacket={redPacket} onDecline={props.onDecline} /> : null
}

export function WalletCreateDialog() {
    const { t } = useI18N()
    const [name, setName] = React.useState('')
    const [passphrase, setPassphrase] = React.useState('')
    const history = useHistory()

    const createWallet = () => {
        Services.Plugin.invokePlugin('maskbook.wallet', 'createNewWallet', {
            name,
            passphrase,
        } as Pick<WalletRecord, 'name' | 'passphrase'>).then(() => history.replace('../'))
    }

    const content = (
        <div style={{ alignSelf: 'stretch', textAlign: 'center', width: '100%' }}>
            <TextField
                style={{ width: '100%', maxWidth: '320px' }}
                autoFocus
                required
                variant="outlined"
                value={name}
                onChange={(e) => setName(e.target.value)}
                helperText=" "
                label="Wallet Name"
            />
            <TextField
                required
                type="password"
                style={{ width: '100%', maxWidth: '320px' }}
                variant="outlined"
                label="Password"
                helperText={t('dashboard_password_helper_text')}
                placeholder={t('dashboard_password_hint')}
                value={passphrase}
                onChange={(e) => setPassphrase(e.target.value)}
            />
        </div>
    )

    return (
        <DialogContentItem
            title={'Create Wallet'}
            content={content}
            actionsAlign="center"
            actions={
                <ActionButton variant="contained" color="primary" component={'a'} onClick={createWallet}>
                    {t('create')}
                </ActionButton>
            }></DialogContentItem>
    )
}

const useWalletImportStyles = makeStyles((theme) =>
    createStyles({
        input: {
            width: '100%',
        },
        box: {
            border: `1px solid ${theme.palette.divider}`,
            marginTop: theme.spacing(2),
            lineBreak: 'anywhere',
            wordBreak: 'break-all',
        },
    }),
)

export function WalletImportDialog() {
    const { t } = useI18N()
    const [mnemonic, setMnemonic] = React.useState('')
    const [passphrase, setPassphrase] = React.useState('')
    const [privateKey, setPrivateKey] = React.useState('')
    const [name, setName] = React.useState('New wallet')
    const history = useHistory()
    const classes = useWalletImportStyles()

    const state = React.useState(0)

    const importWallet = () =>
        Services.Plugin.invokePlugin('maskbook.wallet', 'importNewWallet', {
            name,
            mnemonic: mnemonic.split(' '),
            passphrase,
            _private_key_: state[0] === 0 ? '' : privateKey,
        }).then(() => history.replace('../'))

    const tabProps: AbstractTabProps = {
        tabs: [
            {
                label: 'MNEMONIC WORDS',
                component: (
                    <>
                        <TextField
                            className={classes.input}
                            required
                            value={mnemonic}
                            placeholder="flag wave term illness equal airport hint item dinosaur opinion special kick"
                            onChange={e => setMnemonic(e.target.value)}
                            label="Mnemonic Words"
                            helperText=" "
                        />
                        <TextField
                            className={classes.input}
                            required
                            value={passphrase}
                            onChange={e => setPassphrase(e.target.value)}
                            label="Password"
                            helperText=" "
                        />
                        <TextField
                            className={classes.input}
                            required
                            value={name}
                            onChange={e => setName(e.target.value)}
                            label="Wallet name"
                        />
                    </>
                ),
            },
            {
                label: 'PRIVATE KEY',
                component: (
                    <>
                        <TextField
                            className={classes.input}
                            required
                            value={privateKey}
                            placeholder=""
                            onChange={e => setPrivateKey(e.target.value)}
                            label="Private Key"
                            helperText=" "
                        />
                    </>
                ),
            },
        ],
        state,
    }

    const content = (
        <Box alignSelf="stretch" width="100%">
<<<<<<< HEAD
            <Typography variant="body1">Import a wallet with mnemonic words and password.</Typography>
            <Box display="flex" flexDirection="column" p={1} className={classes.box}>
                <TextField
                    required
                    value={mnemonic}
                    placeholder="flag wave term illness equal airport hint item dinosaur opinion special kick"
                    onChange={(e) => setMnemonic(e.target.value)}
                    label="Mnemonic Words"
                    helperText=" "
                />
                <TextField
                    required
                    value={passphrase}
                    onChange={(e) => setPassphrase(e.target.value)}
                    label="Password"
                    helperText=" "
                />
                <TextField required value={name} onChange={(e) => setName(e.target.value)} label="Wallet name" />
            </Box>
=======
            {state[0] === 0 ? (
                <Typography variant="body1">Import a wallet with mnemonic words and password.</Typography>
            ) : null}
            {state[0] === 1 ? <Typography variant="body1">Import a wallet with private key.</Typography> : null}
            <AbstractTab margin="top" {...tabProps}></AbstractTab>
>>>>>>> abf0c3db
        </Box>
    )

    return (
        <DialogContentItem
            title={'Import Wallet'}
            content={content}
            actions={
                <>
                    <span />
                    <ActionButton variant="contained" color="primary" component={'a'} onClick={importWallet}>
                        {t('import')}
                    </ActionButton>
                </>
            }></DialogContentItem>
    )
}

export function WalletErrorDialog() {
    const { t } = useI18N()
    const { reason } = useQueryParams(['reason'])
    let content
    switch (reason) {
        case 'nowallet':
            content = 'You have no wallet currently. Create or Import one before doing that.'
            break
        case 'Returned error: gas required exceeds allowance (10000000) or always failing transaction':
            content = 'This Red Packet is not claimable. It may have been claimed or refunded.'
            break
        case 'Returned error: insufficient funds for gas * price   value':
            content = 'Your allowance in this wallet is not sufficient to do that.'
            break
        default:
            content = 'Unknown Error.'
            break
    }
    return (
        <DialogContentItem
            simplified
            title={'Error'}
            content={
                <>
                    <Typography variant="body1">{content}</Typography>
                    <Typography variant="body2" color="textSecondary">
                        {reason}
                    </Typography>
                </>
            }
            actions={
                <>
                    <span />
                    <ActionButton<typeof Link> variant="contained" color="primary" component={Link} to="/wallets/">
                        {t('ok')}
                    </ActionButton>
                </>
            }></DialogContentItem>
    )
}

interface WalletDeleteDialogProps {
    onDecline(): void
    onConfirm(): void
    wallet: WalletRecord
}
export function WalletDeleteDialog(props: WalletDeleteDialogProps) {
    const { t } = useI18N()
    const { onConfirm, onDecline, wallet } = props
    const color = useColorProvider()

    const deleteWallet = () =>
        Services.Plugin.invokePlugin('maskbook.wallet', 'removeWallet', wallet.address).then(() => onConfirm())

    return (
        <DialogContentItem
            simplified
            title={'Delete Wallet'}
            content={'Are you sure? If you do not have backup, you will lose ALL YOUR MONEY of it.'}
            actions={
                <>
                    <ActionButton variant="outlined" color="default" onClick={onDecline}>
                        {t('cancel')}
                    </ActionButton>
                    <ActionButton classes={{ root: color.errorButton }} onClick={deleteWallet}>
                        {t('ok')}
                    </ActionButton>
                </>
            }></DialogContentItem>
    )
}

interface WalletBackupDialogProps {
    wallet: WalletRecord & { privateKey: string }
    onDecline(): void
}

export function WalletBackupDialog(props: WalletBackupDialogProps) {
    const { onDecline, wallet } = props
    const classes = useWalletImportStyles()

    const content = (
        <Box alignSelf="stretch" width="100%">
            <Typography variant="body1">
                Keep the 12 words below carefully in a safe place. You will need them to restore the private key of this
                wallet.
            </Typography>
            <Box display="flex" flexDirection="column" p={1} className={classes.box} height={152}>
                <Typography variant="body1">{wallet.mnemonic.join(' ')}</Typography>
            </Box>
            <Box display="flex" flexDirection="column" p={1} className={classes.box} height={152}>
                <Typography variant="body1">
                    Private key: <br />
                    {wallet.privateKey}
                </Typography>
            </Box>
        </Box>
    )

    return <DialogContentItem onExit={onDecline} title={'Backup Wallet'} content={content}></DialogContentItem>
}<|MERGE_RESOLUTION|>--- conflicted
+++ resolved
@@ -29,11 +29,8 @@
 import { useI18N } from '../../../../../utils/i18n-next-ui'
 import { useColorProvider } from '../../../../../utils/theme'
 import { formatBalance } from '../../../formatter'
-<<<<<<< HEAD
 import { exclusiveTasks } from '../../../../../extension/content-script/tasks'
-=======
 import AbstractTab, { AbstractTabProps } from '../../../../../extension/options-page/DashboardComponents/AbstractTab'
->>>>>>> abf0c3db
 
 interface WalletSendRedPacketDialogProps {
     onDecline(): void
@@ -484,7 +481,7 @@
                             required
                             value={mnemonic}
                             placeholder="flag wave term illness equal airport hint item dinosaur opinion special kick"
-                            onChange={e => setMnemonic(e.target.value)}
+                            onChange={(e) => setMnemonic(e.target.value)}
                             label="Mnemonic Words"
                             helperText=" "
                         />
@@ -492,7 +489,7 @@
                             className={classes.input}
                             required
                             value={passphrase}
-                            onChange={e => setPassphrase(e.target.value)}
+                            onChange={(e) => setPassphrase(e.target.value)}
                             label="Password"
                             helperText=" "
                         />
@@ -500,7 +497,7 @@
                             className={classes.input}
                             required
                             value={name}
-                            onChange={e => setName(e.target.value)}
+                            onChange={(e) => setName(e.target.value)}
                             label="Wallet name"
                         />
                     </>
@@ -515,7 +512,7 @@
                             required
                             value={privateKey}
                             placeholder=""
-                            onChange={e => setPrivateKey(e.target.value)}
+                            onChange={(e) => setPrivateKey(e.target.value)}
                             label="Private Key"
                             helperText=" "
                         />
@@ -528,33 +525,11 @@
 
     const content = (
         <Box alignSelf="stretch" width="100%">
-<<<<<<< HEAD
-            <Typography variant="body1">Import a wallet with mnemonic words and password.</Typography>
-            <Box display="flex" flexDirection="column" p={1} className={classes.box}>
-                <TextField
-                    required
-                    value={mnemonic}
-                    placeholder="flag wave term illness equal airport hint item dinosaur opinion special kick"
-                    onChange={(e) => setMnemonic(e.target.value)}
-                    label="Mnemonic Words"
-                    helperText=" "
-                />
-                <TextField
-                    required
-                    value={passphrase}
-                    onChange={(e) => setPassphrase(e.target.value)}
-                    label="Password"
-                    helperText=" "
-                />
-                <TextField required value={name} onChange={(e) => setName(e.target.value)} label="Wallet name" />
-            </Box>
-=======
             {state[0] === 0 ? (
                 <Typography variant="body1">Import a wallet with mnemonic words and password.</Typography>
             ) : null}
             {state[0] === 1 ? <Typography variant="body1">Import a wallet with private key.</Typography> : null}
             <AbstractTab margin="top" {...tabProps}></AbstractTab>
->>>>>>> abf0c3db
         </Box>
     )
 
