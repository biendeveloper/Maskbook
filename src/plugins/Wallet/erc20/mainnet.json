[
    {
        "decimals": 18,
<<<<<<< HEAD
        "symbol": "OKB",
        "name": "OKB",
        "address": "0x75231F58b43240C9718Dd58B4967c5114342a86c"
=======
        "symbol": "DAI",
        "name": "Dai Stablecoin",
        "address": "0x6B175474E89094C44Da98b954EedeAC495271d0F"
>>>>>>> d75e9490
    },
    { "decimals": 6, "symbol": "USDC", "name": "USD Coin", "address": "0xA0b86991c6218b36c1d19D4a2e9Eb0cE3606eB48" },
    { "decimals": 6, "symbol": "USDT", "name": "Tether USD", "address": "0xdAC17F958D2ee523a2206206994597C13D831ec7" },
    { "decimals": 6, "symbol": "USDx", "name": "dForce USD", "address": "0xeb269732ab75a6fd61ea60b06fe994cd32a83549" },
    {
        "decimals": 18,
        "symbol": "USDK",
        "name": "USDK Stablecoin",
        "address": "0x1c48f86ae57291F7686349F12601910BD8D470bb"
    }
]<|MERGE_RESOLUTION|>--- conflicted
+++ resolved
@@ -1,15 +1,9 @@
 [
     {
         "decimals": 18,
-<<<<<<< HEAD
-        "symbol": "OKB",
-        "name": "OKB",
-        "address": "0x75231F58b43240C9718Dd58B4967c5114342a86c"
-=======
         "symbol": "DAI",
         "name": "Dai Stablecoin",
         "address": "0x6B175474E89094C44Da98b954EedeAC495271d0F"
->>>>>>> d75e9490
     },
     { "decimals": 6, "symbol": "USDC", "name": "USD Coin", "address": "0xA0b86991c6218b36c1d19D4a2e9Eb0cE3606eB48" },
     { "decimals": 6, "symbol": "USDT", "name": "Tether USD", "address": "0xdAC17F958D2ee523a2206206994597C13D831ec7" },
