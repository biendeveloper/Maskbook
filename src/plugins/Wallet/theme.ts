--- conflicted
+++ resolved
@@ -10,11 +10,7 @@
                 position: 'relative',
                 '&::after': {
                     position: 'absolute',
-<<<<<<< HEAD
-                    backgroundImage: `url(${getUrl('wallet/present-dai.png')})`,
-=======
                     backgroundImage: `url(${getUrl('wallet/present-default.png')})`,
->>>>>>> abf0c3db
                     width: '4em',
                     height: '5.7em',
                     top: 250,
