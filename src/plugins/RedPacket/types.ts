--- conflicted
+++ resolved
@@ -1,6 +1,5 @@
-import type { BigNumber } from 'bignumber.js'
 import type { ERC20TokenRecord } from '../Wallet/database/types'
-import type { EthereumTokenType, EthereumNetwork, Token, ChainId } from '../../web3/types'
+import type { EthereumTokenType, EthereumNetwork } from '../../web3/types'
 
 /**
  * @see https://github.com/DimensionDev/Tessercube-iOS/wiki/Red-Packet-Data-Dictionary
@@ -17,14 +16,10 @@
     payload: RedPacketJSONPayload
 }
 
-<<<<<<< HEAD
 export interface RedPacketRecordInDatabase extends RedPacketRecord {
     /** A unique record type */
     type: 'red-packet'
 }
-=======
-export interface RedPacketRecordInDatabase extends RedPacketRecord {}
->>>>>>> 90515dbc
 
 export enum RedPacketStatus {
     initial = 'initial',
