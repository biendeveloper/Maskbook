--- conflicted
+++ resolved
@@ -29,19 +29,8 @@
 
             const info = {
                 commentBoxSelector: commentBoxSelector,
-<<<<<<< HEAD
                 commentsSelector: commentSelector,
                 ...getEmptyPostInfo(root),
-=======
-                decryptedPostContent: new ValueRef(''),
-                postBy: new ValueRef(PersonIdentifier.unknown),
-                postContent: new ValueRef(''),
-                postID: new ValueRef(null),
-                postPayload: new ValueRef(null),
-                get rootNode() {
-                    return root.evaluateOnce()[0]! as HTMLElement
-                },
->>>>>>> de19211c
             }
             this.posts.set(metadata, info)
             function collectPostInfo() {
