import { LiveSelector } from '@holoflows/kit'
import { regexMatch } from '../../../utils/utils'
import { isCompose, isMobile } from './postBox'

type E = HTMLElement

const querySelector = <T extends E, SingleMode extends boolean = true>(
    selector: string,
    singleMode: boolean = true,
) => {
    const ls = new LiveSelector<T, SingleMode>().querySelector<T>(selector)
    return (singleMode ? ls.enableSingleMode() : ls) as LiveSelector<T, SingleMode>
}
const querySelectorAll = <T extends E>(selector: string) => {
    return new LiveSelector().querySelectorAll<T>(selector)
}

export const rootSelector: () => LiveSelector<E, true> = () => querySelector<E>('#react-root')

export const composeAnchorSelector: () => LiveSelector<HTMLAnchorElement, true> = () =>
    querySelector<HTMLAnchorElement>('a[href="/compose/tweet"]')

export const postEditorContentInPopupSelector: () => LiveSelector<E, true> = () =>
    querySelector<E>('[aria-labelledby="modal-header"] > div:first-child > div:nth-child(3)')
export const postEditorInPopupSelector: () => LiveSelector<E, true> = () =>
    querySelector<E>(
        '[aria-labelledby="modal-header"] > div:first-child > div:nth-child(3) > div:first-child > div:first-child',
    )
export const postEditorInTimelineSelector: () => LiveSelector<E, true> = () =>
    querySelector<E>('[role="main"] :not(aside) > [role="progressbar"] ~ div')
export const postEditorDraftContentSelector = () => {
    if (location.pathname === '/compose/tweet') {
        return querySelector<HTMLDivElement>(`[contenteditable][aria-label][spellcheck]`)
    }
    return (isCompose() ? postEditorInPopupSelector() : postEditorInTimelineSelector()).querySelector<HTMLElement>(
        '.public-DraftEditor-content, [contenteditable][aria-label][spellcheck]',
    )
}
export const posteditorToolbarSeelctor: () => LiveSelector<E, true> = () =>
    querySelector<E>('[data-testid="toolBar"] > div > *:last-child')

export const newPostButtonSelector = () => querySelector<E>('[data-testid="SideNav_NewTweet_Button"]')

export const profileEditorButtonSelector = () =>
    querySelector<HTMLAnchorElement>('[data-testid="primaryColumn"] [href="/settings/profile"]')
export const profileEditorTextareaSelector = () => querySelector<HTMLTextAreaElement>('textarea[name="description"]')

export const bioSelector = () => querySelector<HTMLDivElement>(['[data-testid="UserProfileHeader_Items"]'].join())
export const bioPageUserNickNameSelector = () =>
    querySelector<HTMLDivElement>('[data-testid="UserDescription"]')
        .map((x) => x.parentElement?.parentElement?.previousElementSibling)
        .querySelector('span')
export const bioPageUserIDSelector = (selector: () => LiveSelector<HTMLSpanElement, true>) =>
    selector().map((x) =>
        (x.parentElement?.parentElement?.nextElementSibling as HTMLElement).innerText.replace('@', ''),
    )
export const floatingBioCardSelector = () => querySelector<HTMLSpanElement>(`[style^="left:"] a[role=link] span`)
export const bioCardSelector = <SingleMode extends boolean = true>(singleMode = true) =>
    querySelector<HTMLDivElement, SingleMode>(
        [
            '.profile', // legacy twitter
            'a[href*="header_photo"] ~ div', // new twitter
            'div[data-testid="primaryColumn"] > div > div:last-child > div > div > div > div ~ div', // new twitter without header photo
        ].join(),
        singleMode,
    )

export const postsSelector = () =>
    querySelectorAll(
        [
            '#main_content .timeline .tweet', // legacy twitter
            '[data-testid="tweet"]', // new twitter
        ].join(),
    )

export const postsImageSelector = (node: HTMLElement) =>
    new LiveSelector([node]).querySelectorAll<HTMLElement>(
        [
            '[data-testid="tweet"] > div > div img[src*="media"]', // image in timeline page for new twitter
            '[data-testid="tweet"] ~ div img[src*="media"]', // image in detail page for new twitter
        ].join(),
    )
export const postsContentSelector = () =>
<<<<<<< HEAD
    querySelectorAll('.tweet-text > div')
        // both timeline and detail page for legacy twitter
=======
    querySelectorAll('.tweet-text > div') // both timeline and detail page for legacy twitter
>>>>>>> 5fdac505
        .concat(
            querySelectorAll('article').map((x) => {
                const textContent = x.querySelector('[lang]')
                const detailNoContent = x.querySelector('[role="group"]')?.parentElement?.firstElementChild
                return (textContent ?? detailNoContent) as HTMLElement | undefined
<<<<<<< HEAD
            }),
        ) // both timeline and detail page for new twitter
=======
            }), // both timeline and detail page for new twitter,
        )
>>>>>>> 5fdac505

const base = querySelector<HTMLScriptElement>('#react-root + script')
const handle = /"screen_name":"(.*?)"/
const name = /"name":"(.*?)"/
const bio = /"description":"(.*?)"/
const avatar = /"profile_image_url_https":"(.*?)"/
/**
 * first matched element can be extracted by index zero, followings are all capture groups, if no 'g' specified.
 * @see https://developer.mozilla.org/en-US/docs/Web/JavaScript/Reference/Global_Objects/String/match
 */
const p = (regex: RegExp, index: number) => {
    return base.clone().map((x) => regexMatch(x.innerText, regex, index))
}
export const selfInfoSelectors = () => ({
    handle: p(handle, 1),
    name: p(name, 1),
    bio: p(bio, 1),
    userAvatar: p(avatar, 1),
})<|MERGE_RESOLUTION|>--- conflicted
+++ resolved
@@ -81,24 +81,14 @@
         ].join(),
     )
 export const postsContentSelector = () =>
-<<<<<<< HEAD
-    querySelectorAll('.tweet-text > div')
-        // both timeline and detail page for legacy twitter
-=======
     querySelectorAll('.tweet-text > div') // both timeline and detail page for legacy twitter
->>>>>>> 5fdac505
         .concat(
             querySelectorAll('article').map((x) => {
                 const textContent = x.querySelector('[lang]')
                 const detailNoContent = x.querySelector('[role="group"]')?.parentElement?.firstElementChild
                 return (textContent ?? detailNoContent) as HTMLElement | undefined
-<<<<<<< HEAD
-            }),
-        ) // both timeline and detail page for new twitter
-=======
             }), // both timeline and detail page for new twitter,
         )
->>>>>>> 5fdac505
 
 const base = querySelector<HTMLScriptElement>('#react-root + script')
 const handle = /"screen_name":"(.*?)"/
