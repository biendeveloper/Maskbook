--- conflicted
+++ resolved
@@ -1,11 +1,7 @@
 {
     "$schema": "http://json.schemastore.org/chrome-manifest",
     "name": "Maskbook",
-<<<<<<< HEAD
-    "version": "1.11.5",
-=======
     "version": "1.11.6",
->>>>>>> d75e9490
     "manifest_version": 2,
     "permissions": ["storage", "downloads", "webNavigation", "activeTab"],
     "optional_permissions": ["<all_urls>", "notifications"],
