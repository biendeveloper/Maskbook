{
    "name": "Maskbook",
<<<<<<< HEAD
    "version": "1.13.0",
=======
    "version": "1.13.1",
>>>>>>> bb5b32b7
    "manifest_version": 2,
    "permissions": ["storage", "downloads", "webNavigation", "activeTab"],
    "optional_permissions": ["<all_urls>", "notifications"],
    "background": { "page": "background.html" },
    "options_ui": { "page": "index.html", "open_in_tab": true },
    "icons": { "16": "16x16.png", "48": "48x48.png", "128": "128x128.png", "256": "256x256.png" },
    "browser_action": { "default_popup": "popup.html" },
    "homepage_url": "https://maskbook.com",
    "description": "Encrypt your posts & chats on You-Know-Where. Allow only your friends to decrypt."
}<|MERGE_RESOLUTION|>--- conflicted
+++ resolved
@@ -1,10 +1,6 @@
 {
     "name": "Maskbook",
-<<<<<<< HEAD
-    "version": "1.13.0",
-=======
     "version": "1.13.1",
->>>>>>> bb5b32b7
     "manifest_version": 2,
     "permissions": ["storage", "downloads", "webNavigation", "activeTab"],
     "optional_permissions": ["<all_urls>", "notifications"],
