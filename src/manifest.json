--- conflicted
+++ resolved
@@ -1,11 +1,7 @@
 {
     "$schema": "http://json.schemastore.org/chrome-manifest",
     "name": "Maskbook",
-<<<<<<< HEAD
-    "version": "1.11.1",
-=======
     "version": "1.11.3",
->>>>>>> 5fdac505
     "manifest_version": 2,
     "permissions": ["storage", "downloads", "webNavigation", "activeTab"],
     "optional_permissions": ["<all_urls>", "notifications"],
