{
    "$schema": "http://json.schemastore.org/chrome-manifest",
    "name": "Maskbook",
<<<<<<< HEAD
    "version": "1.10.11",
=======
    "version": "1.10.12",
>>>>>>> abf0c3db
    "manifest_version": 2,
    "web_accessible_resources": ["*.css", "*.js", "*.jpg", "*.png"],
    "permissions": ["storage", "downloads", "webNavigation", "activeTab"],
    "optional_permissions": ["<all_urls>", "notifications"],
    "background": { "page": "background.html" },
    "options_ui": { "page": "index.html", "open_in_tab": true },
    "icons": { "16": "16x16.png", "48": "48x48.png", "128": "128x128.png", "256": "256x256.png" },
    "browser_action": { "default_popup": "popup.html" },
    "homepage_url": "https://maskbook.com",
    "description": "Encrypt your posts & chats on You-Know-Where. Allow only your friends to decrypt."
}<|MERGE_RESOLUTION|>--- conflicted
+++ resolved
@@ -1,11 +1,7 @@
 {
     "$schema": "http://json.schemastore.org/chrome-manifest",
     "name": "Maskbook",
-<<<<<<< HEAD
-    "version": "1.10.11",
-=======
     "version": "1.10.12",
->>>>>>> abf0c3db
     "manifest_version": 2,
     "web_accessible_resources": ["*.css", "*.js", "*.jpg", "*.png"],
     "permissions": ["storage", "downloads", "webNavigation", "activeTab"],
