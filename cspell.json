{
    "dictionaries": ["typescript", "node", "html", "css", "fonts"],
    "ignorePaths": [
        "patches/**",
        "*generated*",
        "**/dist/**",
        "**/*.json",
        "**/node_modules/**",
        "pnpm-lock.yaml",
        ".prettierignore",
        ".github",
        "*.snap"
    ],
    "words": [
        "AMPL",
        "Adai",
        "Amountstate",
        "Ampleforth",
        "ARETH",
        "Bolivarian",
        "Bouvet",
        "Burkina",
        "CAIP",
        "Caicos",
        "Checksummed",
        "Cunha",
        "Cura",
        "DHEDGE",
        "Darussalam",
        "ECID",
        "Eustatius",
        "Exchangetoken",
        "Faso",
        "Futuna",
        "IDBP",
        "IHDR",
        "Kitts",
        "Leste",
        "Maarten",
        "Marino",
        "Maskbook",
        "Mastdon",
        "Mayen",
        "Merkle",
        "Mutex",
        "Plurinational",
        "Polkadot",
        "Pooltogether",
        "Rhonin",
        "Rica",
        "Sint",
        "Tokelau",
        "Transak",
        "Vcent",
        "Viet",
        "aave",
        "addrs",
        "ampl",
        "anchorme",
        "arbitrum",
        "arweave",
        "bgcolor",
        "bignumber",
        "bips",
        "bitcointalk",
        "blockie",
        "blockies",
        "bluebar",
        "builtins",
        "canonify",
        "cashtag",
        "cipherparams",
        "ciphertext",
        "clearfix",
        "clonable",
        "codegen",
        "commentid",
        "consolas",
        "contenteditable",
        "cooldown",
        "crwdne",
        "d'Ivoire",
        "datas",
        "debank",
        "denorm",
        "describedby",
        "deserialization",
        "destory",
        "dfyn",
        "dimensiondev",
        "dklen",
        "dompurify",
        "ecsign",
        "elec",
        "encryptedmsg",
        "endregion",
        "ethersproject",
        "everytime",
        "fbid",
        "filelist",
        "fileservice",
        "formating",
        "fullfilled",
        "furucombo",
        "gasnow",
        "geckoview",
        "gltf",
        "goodghosting",
        "gundb",
        "hashmasks",
        "holoflows",
        "iconbar",
        "ifclaimed",
        "imagebitmap",
        "immer",
        "importmap",
        "imtokenv2",
        "investables",
        "ipfs",
        "ipfsurl",
        "ittr",
        "jsbi",
        "jsonml",
        "kdfparams",
        "keccak",
        "kred",
        "labelledby",
        "languagedetector",
        "lemy",
        "linkedin",
        "linkswap",
        "locationchange",
        "lowercased",
        "maskbookjsonrpc",
        "maskface",
        "masknet",
        "masknetwork",
        "masknightly",
        "masktext",
        "messagepack",
        "metas",
        "millify",
        "monofont",
        "monospace",
        "mooniswap",
        "msgpack",
        "mska",
        "mskb",
        "mskc",
        "multicall",
        "multihop",
        "newsfeed",
        "nowallet",
        "nums",
        "opensea",
        "overridable",
        "overscan",
        "pagelet",
        "pancakeswap",
        "pathnames",
        "perma",
        "pid",
        "pids",
        "popper",
        "popperjs",
        "porportion",
        "presale",
        "progressbar",
        "promi",
        "proxied",
        "pushstate",
        "unstyled",
        "pvtsutils",
        "qrcode",
        "quickswap",
        "radisk",
        "rarible",
        "realMaskNetwork",
        "redpacket",
        "replacestate",
        "repost",
        "rindexed",
        "rpid",
        "rpids",
        "sablier",
        "sashimiswap",
        "scroller",
        "secp",
        "shink",
        "steelblue",
        "steganographic",
        "steganography",
        "stego",
        "subrepo",
        "superrare",
        "sushiswap",
        "swappable",
        "tabindex",
        "tablist",
        "testid",
        "textbox",
        "thegraph",
        "timelock",
        "timelocked",
        "twimg",
        "txid",
        "typechain",
        "typehash",
        "typeson",
        "unencrypted",
        "unreviewed",
        "unstake",
        "untrusted",
        "urlcat",
        "usermenu",
        "viewbox",
        "visualcompletion",
        "walletconnect",
        "wault",
        "webextension",
        "webm",
        "withdrawed",
        "wmatic",
        "wnative",
        "xdai",
        "xlarge",
        "xlink",
        "zerion",
        "Zubin",
        "Choudhary",
        "macbinary",
        "Choudhary",
        "counterparty",
        "jailbroken",
        "misoperation",
        "majeure",
        "Serializers",
        "Swither",
        "nftscan",
        "apikey",
        "tokenid",
        "NFTRSS",
        "solana",
        "Görli",
        "resizer",
        "Pageable",
        "metaverse",
        "hexlify",
        "contribs",
        "contrib"
    ],
    "ignoreWords": [
        "cryptopunks",
        "nftred",
        "BSCT",
        "BTCB",
        "COTM",
        "Csvg",
        "Dnoxg",
        "Energi",
        "Gorli",
        "Gwapj",
        "HUSD",
        "Horiz",
        "Huobi",
        "MSKA",
        "MSKB",
        "MSKC",
        "MSKD",
        "MSKE",
        "Misaka",
        "NFTX",
        "NRGT",
        "NYFI",
        "QLURL",
        "STETH",
        "Strategie",
        "UNITOKEN",
        "USEI",
        "Vussxxjdr",
        "WNATIVE",
        "algr",
        "armv",
        "crwdnd",
        "crwdns",
        "dodoapi",
        "getdodoroute",
        "getx",
        "hookform",
        "idiv",
        "ifadmin",
        "ifrandom",
        "iife",
        "immerable",
        "inpage",
        "jsxs",
        "lngs",
        "maskface",
        "northcutt",
        "notistack",
        "nrge",
        "pnpm",
        "setx",
        "pkts",
        "swaptoken",
        "NYFI",
        "Csvg",
        "Horiz",
        "hookform",
        "METASWAP",
        "metaswap",
        "tinycolor",
        "unstoppabledomains",
        "vitalik",
        "unlockprotocol",
        "unlocklock",
        "chainid",
        "NFT",
        "powahs",
        "gamification",
        "Defi",
        "powah",
        "Switcher",
        "maskwallet",
        "drawed",
        "DRAWED",
        "devnet",
        "fbclid",
        "noamount",
        "txts",
        "redpackets",
        "blocto",
        "onflow",
        "unauthenticate",
        "mathwallet",
        "walletlink",
        "rpcs",
        "FUSD",
        "isfacebook",
        "ethjs",
        "isfacebook",
        "findtruman",
        "uaddr",
        "consts",
        "cryptoartai",
        "cryptoart",
        "avator",
        "testweb",
        "metadate",
        "AICANFT",
        "CANFT",
        "Kodav",
        "koda",
<<<<<<< HEAD
        "flac"
=======
        "poap",
        "irss"
>>>>>>> b5b2aa23
    ],
    "ignoreRegExpList": ["/@servie/"],
    "overrides": [
        {
            "filename": "web3-contracts/types/GoodGhostingIncentives.d.ts",
            "ignoreWords": ["ditribution", "Adming"]
        }
    ]
}<|MERGE_RESOLUTION|>--- conflicted
+++ resolved
@@ -351,12 +351,9 @@
         "CANFT",
         "Kodav",
         "koda",
-<<<<<<< HEAD
+        "poap",
+        "irss",
         "flac"
-=======
-        "poap",
-        "irss"
->>>>>>> b5b2aa23
     ],
     "ignoreRegExpList": ["/@servie/"],
     "overrides": [
