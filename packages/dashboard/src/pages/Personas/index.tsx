import { Paper, Stack, Tab, Tabs } from '@material-ui/core'
<<<<<<< HEAD
import { makeStyles, MaskColorVar } from '@masknet/theme'
=======
import { makeStyles, MaskColorVar, useSnackbar } from '@masknet/theme'
>>>>>>> 2434301c
import { PageFrame } from '../../components/DashboardFrame'
import { useEffect, useState } from 'react'
import { capitalize } from 'lodash-es'
import { TabContext, TabPanel } from '@material-ui/lab'
import { PersonaSetup } from './components/PersonaSetup'
import { PersonaDrawer } from './components/PersonaDrawer'
import { PersonaContext } from './hooks/usePersonaContext'
import { useDashboardI18N } from '../../locales'
import type { PersonaInformation } from '@masknet/shared'
import { ContentContainer } from '../../components/ContentContainer'
import { PersonaContent } from './components/PersonaContent'
import { PersonaRowCard } from './components/PersonaCard/Row'
import { PersonaStateBar } from './components/PersonaStateBar'
import { UserProvider } from '../Settings/hooks/UserContext'
import { useNavigate } from 'react-router'
import { RoutePaths } from '../../type'

const useStyles = makeStyles()((theme) => ({
    tabPanel: {
        padding: 0,
        flex: 1,
    },
    label: {
        width: 'auto',
    },
    tab: {
        flex: 1,
        display: 'flex',
        flexDirection: 'column',
        overflow: 'hidden',
    },
    personaCard: {
        padding: theme.spacing(4),
        marginBottom: theme.spacing(3),
        backgroundColor: MaskColorVar.primaryBackground,
        [theme.breakpoints.down('md')]: {
            padding: theme.spacing(2),
        },
    },
}))

function firstProfileNetwork(x: PersonaInformation | undefined) {
    return x?.linkedProfiles[0]?.identifier?.network
}
function Personas() {
    const { classes } = useStyles()
    const t = useDashboardI18N()
    const navigate = useNavigate()
    const { enqueueSnackbar } = useSnackbar()
    const { drawerOpen, toggleDrawer, personas, currentPersona, connectPersona, definedSocialNetworks } =
        PersonaContext.useContainer()

    useEffect(() => {
        if (personas.length === 0 || !currentPersona) {
            enqueueSnackbar(t.personas_setup_tip(), { variant: 'warning' })
            navigate(RoutePaths.Setup)
        }
    }, [personas])

    const [activeTab, setActiveTab] = useState(
        firstProfileNetwork(currentPersona) ?? definedSocialNetworks[0].networkIdentifier,
    )

    useEffect(() => {
        setActiveTab(firstProfileNetwork(currentPersona) ?? definedSocialNetworks[0].networkIdentifier)
    }, [currentPersona, definedSocialNetworks])

    return (
        <UserProvider>
            <PageFrame
                title={t.personas()}
                noBackgroundFill={true}
                primaryAction={
                    <PersonaStateBar
                        nickname={currentPersona?.nickname}
                        fingerprint={currentPersona?.identifier.compressedPoint}
                        drawerOpen={drawerOpen}
                        toggleDrawer={toggleDrawer}
                    />
                }>
                <Paper variant="rounded" className={classes.personaCard}>
                    <PersonaRowCard />
                </Paper>
                <ContentContainer style={{ display: 'flex', flexDirection: 'column', height: '100%' }}>
                    <TabContext value={activeTab}>
                        <Tabs value={!!activeTab ? activeTab : false} onChange={(event, tab) => setActiveTab(tab)}>
                            {definedSocialNetworks.map(({ networkIdentifier }) => (
                                <Tab
                                    key={networkIdentifier}
                                    value={networkIdentifier}
                                    // They should be localized
                                    label={capitalize(networkIdentifier.replace('.com', ''))}
                                />
                            ))}
                        </Tabs>
                        {definedSocialNetworks.map(({ networkIdentifier }) => {
                            if (!currentPersona) return null
                            const profile = currentPersona.linkedProfiles.find(
                                (x) => x.identifier.network === networkIdentifier,
                            )
                            if (profile)
                                return (
                                    <TabPanel
                                        key={networkIdentifier}
                                        value={networkIdentifier}
                                        className={activeTab === networkIdentifier ? classes.tab : undefined}>
                                        <PersonaContent network={networkIdentifier} />
                                    </TabPanel>
                                )
                            return (
                                <TabPanel
                                    key={networkIdentifier}
                                    value={networkIdentifier}
                                    className={activeTab === networkIdentifier ? classes.tab : undefined}
                                    sx={{ flex: 1, height: 'calc(100% - 48px)' }}>
                                    <Stack alignItems="center" height="100%">
                                        <PersonaSetup
                                            networkIdentifier={networkIdentifier}
                                            onConnect={() =>
                                                connectPersona(currentPersona.identifier, networkIdentifier)
                                            }
                                        />
                                    </Stack>
                                </TabPanel>
                            )
                        })}
                    </TabContext>
                </ContentContainer>
                <PersonaDrawer personas={personas} />
            </PageFrame>
        </UserProvider>
    )
}

export default Personas<|MERGE_RESOLUTION|>--- conflicted
+++ resolved
@@ -1,9 +1,5 @@
 import { Paper, Stack, Tab, Tabs } from '@material-ui/core'
-<<<<<<< HEAD
-import { makeStyles, MaskColorVar } from '@masknet/theme'
-=======
 import { makeStyles, MaskColorVar, useSnackbar } from '@masknet/theme'
->>>>>>> 2434301c
 import { PageFrame } from '../../components/DashboardFrame'
 import { useEffect, useState } from 'react'
 import { capitalize } from 'lodash-es'
