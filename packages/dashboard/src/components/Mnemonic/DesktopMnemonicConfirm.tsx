--- conflicted
+++ resolved
@@ -1,37 +1,3 @@
-<<<<<<< HEAD
-import { TextField, experimentalStyled as styled } from '@material-ui/core'
-import { memo } from 'react'
-
-const Container = styled('div')({
-    display: 'inline-grid',
-    gridTemplateColumns: 'repeat(4, 1fr)',
-    gap: 24,
-    '& > *': {
-        width: 124,
-        height: 48,
-    },
-})
-
-export interface DesktopMnemonicConfirmProps {
-    words: string[]
-    indexes: number[]
-    onUpdateAnswerWords: (word: string, index: number) => void
-}
-export const DesktopMnemonicConfirm = memo<DesktopMnemonicConfirmProps>(({ words, indexes, onUpdateAnswerWords }) => {
-    return (
-        <Container>
-            {words.map((word, index) => (
-                <TextField
-                    key={index}
-                    size="small"
-                    value={word}
-                    autoFocus={indexes.sort((a, z) => a - z).indexOf(index) === 0}
-                    disabled={!indexes.includes(index)}
-                    variant="filled"
-                    onChange={(ev) => onUpdateAnswerWords(ev.target.value, indexes.indexOf(index))}>
-                    word
-                </TextField>
-=======
 import { TextField, Grid } from '@material-ui/core'
 import { memo } from 'react'
 
@@ -58,7 +24,6 @@
                         onChange={(e) => onChange(e.target.value, indexes ? indexes.indexOf(i) : i)}
                     />
                 </Grid>
->>>>>>> 30574d25
             ))}
         </Grid>
     )
