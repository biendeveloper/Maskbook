--- conflicted
+++ resolved
@@ -1,18 +1,5 @@
 import { experimentalStyled as styled, Grid, Typography } from '@material-ui/core'
 import { MaskColorVar } from '@masknet/theme'
-<<<<<<< HEAD
-const Container = styled('div')`
-    display: inline-grid;
-    grid-template-columns: repeat(6, 1fr);
-    gap: 24px 28px;
-    width: 100%;
-    & > * {
-        min-width: 60px;
-        min-height: 28px;
-    }
-`
-=======
->>>>>>> 30574d25
 
 const WordCard = styled(Typography)(
     ({ theme }) => `
