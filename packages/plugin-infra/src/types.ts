--- conflicted
+++ resolved
@@ -3,7 +3,6 @@
 import type { TypedMessage, TypedMessageTuple, ScopedStorage, ProfileIdentifier } from '@masknet/shared-base'
 import type { Emitter } from '@servie/events'
 import type { Web3Plugin } from './web3-types'
-import type { AddressName } from '../../shared/node_modules/@masknet/web3-shared-evm'
 
 export declare namespace Plugin {
     /**
@@ -316,15 +315,12 @@
         identifier: ProfileIdentifier
     }
 
-<<<<<<< HEAD
-=======
     export interface ProfileAddress {
         type: string
         label: string
         resolvedAddress: string
     }
 
->>>>>>> b5f6dc22
     export interface ProfileSlider {
         ID: string
 
@@ -356,11 +352,7 @@
         /**
          * The injected UI
          */
-<<<<<<< HEAD
-        children: InjectUI<{ identity?: ProfileIdentity; addressNames?: AddressName[] }>
-=======
         children: InjectUI<{ identity?: ProfileIdentity; addressNames?: ProfileAddress[] }>
->>>>>>> b5f6dc22
     }
 }
 
