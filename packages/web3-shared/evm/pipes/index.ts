import urlcat from 'urlcat'
import { unreachable } from '@dimensiondev/kit'
import {
    ChainId,
    ERC20Token,
    ERC721Token,
    NativeToken,
    NetworkType,
    ProviderType,
    NonFungibleAssetProvider,
    ERC721TokenDetailed,
} from '../types'
import { getChainDetailed, createLookupTableResolver } from '../utils'

export const resolveProviderName = createLookupTableResolver<ProviderType, string>(
    {
        [ProviderType.MaskWallet]: 'Mask Network',
        [ProviderType.MetaMask]: 'MetaMask',
        [ProviderType.WalletConnect]: 'WalletConnect',
        [ProviderType.CustomNetwork]: 'CustomNetwork',
        [ProviderType.Coin98]: 'Coin98',
        [ProviderType.WalletLink]: 'Coinbase',
        [ProviderType.MathWallet]: 'MathWallet',
        [ProviderType.Fortmatic]: 'Fortmatic',
    },
    'Unknown Network',
)

export const resolveProviderDownloadLink = createLookupTableResolver<ProviderType, string>(
    {
        [ProviderType.MaskWallet]: 'https://mask.io/download-links',
        [ProviderType.MetaMask]: 'https://metamask.io/download.html',
        [ProviderType.WalletConnect]: '',
        [ProviderType.Coin98]: 'https://coin98insights.com/introduction-to-coin98-wallet-extension',
        [ProviderType.WalletLink]: 'https://wallet.coinbase.com/',
        [ProviderType.MathWallet]: 'https://mathwallet.org/en-us/#extension',
        [ProviderType.Fortmatic]: '',
        [ProviderType.CustomNetwork]: '',
    },
    '',
)

<<<<<<< HEAD
export const resolveProviderHostName = createLookupTableResolver<ProviderType, string>(
    {
        [ProviderType.MaskWallet]: 'mask.io',
        [ProviderType.MetaMask]: 'metamask.io',
        [ProviderType.WalletConnect]: '',
        [ProviderType.Coin98]: 'coin98insights.com',
        [ProviderType.WalletLink]: 'coinbase.com',
        [ProviderType.MathWallet]: 'mathwallet.org',
        [ProviderType.CustomNetwork]: '',
    },
    '',
)

export const resolveProviderIdentityKey = createLookupTableResolver<
=======
export const resolveProviderInjectedKey = createLookupTableResolver<
>>>>>>> f8931877
    ProviderType,
    'isMaskWallet' | 'isMetaMask' | 'isMathWallet' | 'isCoin98' | 'isWalletLink' | ''
>(
    {
        [ProviderType.MaskWallet]: 'isMaskWallet',
        [ProviderType.MetaMask]: 'isMetaMask',
        [ProviderType.WalletConnect]: '',
        [ProviderType.MathWallet]: 'isMathWallet',
        [ProviderType.Coin98]: 'isCoin98',
        [ProviderType.WalletLink]: 'isWalletLink',
        [ProviderType.Fortmatic]: '',
        [ProviderType.CustomNetwork]: '',
    },
    '',
)

export const resolveNetworkAddressPrefix = createLookupTableResolver<NetworkType, string>(
    {
        [NetworkType.Ethereum]: 'ethereum',
        [NetworkType.Binance]: 'binance',
        [NetworkType.Polygon]: 'polygon',
        [NetworkType.Arbitrum]: 'arbitrum',
        [NetworkType.xDai]: 'xdai',
    },
    'ethereum',
)

export const resolveNetworkName = createLookupTableResolver<NetworkType, string>(
    {
        [NetworkType.Ethereum]: 'Ethereum',
        [NetworkType.Binance]: 'Binance Smart Chain',
        [NetworkType.Polygon]: 'Polygon',
        [NetworkType.Arbitrum]: 'Arbitrum',
        [NetworkType.xDai]: 'xDai',
    },
    'Unknown',
)

export function resolveChainName(chainId: ChainId) {
    const chainDetailed = getChainDetailed(chainId)
    return chainDetailed?.name ?? 'Unknown'
}

export function resolveChainFullName(chainId: ChainId) {
    const chainDetailed = getChainDetailed(chainId)
    return chainDetailed?.fullName ?? 'Unknown'
}

export const resolveChainColor = createLookupTableResolver<ChainId, string>(
    {
        [ChainId.Mainnet]: 'rgb(28, 104, 243)',
        [ChainId.Ropsten]: 'rgb(255, 65, 130)',
        [ChainId.Kovan]: 'rgb(133, 89,255)',
        [ChainId.Rinkeby]: 'rgb(133, 89, 255)',
        [ChainId.Gorli]: 'rgb(48, 153, 242)',
        [ChainId.BSC]: 'rgb(240, 185, 10)',
        [ChainId.BSCT]: 'rgb(240, 185, 10)',
        [ChainId.Matic]: 'rgb(119, 62, 225)',
        [ChainId.Mumbai]: 'rgb(130, 71, 229)',
        [ChainId.Arbitrum]: 'rgb(36, 150, 238)',
        [ChainId.Arbitrum_Rinkeby]: 'rgb(36, 150, 238)',
        [ChainId.xDai]: 'rgb(73, 169, 166)',
    },
    'rgb(214, 217, 220)',
)

export function resolveLinkOnExplorer(chainId: ChainId) {
    const chainDetailed = getChainDetailed(chainId)
    if (!chainDetailed) return ''
    return chainDetailed.explorers?.[0]?.url ?? chainDetailed.infoURL
}

export function resolveTransactionLinkOnExplorer(chainId: ChainId, tx: string) {
    return urlcat(resolveLinkOnExplorer(chainId), '/tx/:tx', { tx })
}

export function resolveTokenLinkOnExplorer({ chainId, address }: NativeToken | ERC20Token | ERC721Token) {
    return urlcat(resolveLinkOnExplorer(chainId), '/token/:address', { address })
}

export function resolveAddressLinkOnExplorer(chainId: ChainId, address: string): string {
    return urlcat(resolveLinkOnExplorer(chainId), '/address/:address', { address })
}

export function resolveBlockLinkOnExplorer(chainId: ChainId, block: string): string {
    return urlcat(resolveLinkOnExplorer(chainId), '/block/:block', { block })
}

export function resolveIPFSLink(ipfs: string): string {
    return urlcat('https://ipfs.fleek.co/ipfs/:ipfs', { ipfs })
}

export function resolveDomainLink(domain?: string) {
    if (!domain) return ''
    return urlcat('https://app.ens.domains/name/:domain/details', { domain })
}

export function resolveCollectibleProviderLink(chainId: ChainId, provider: NonFungibleAssetProvider) {
    switch (provider) {
        case NonFungibleAssetProvider.OPENSEA:
            if (chainId === ChainId.Rinkeby) return `https://testnets.opensea.io`
            return `https://opensea.io`
        default:
            unreachable(provider)
    }
}

export function resolveCollectibleAssetLink(chainId: ChainId, provider: NonFungibleAssetProvider) {
    switch (provider) {
        case NonFungibleAssetProvider.OPENSEA:
            if (chainId === ChainId.Rinkeby) return `https://testnets.opensea.io/assets`
            if (chainId === ChainId.Matic) return `https://opensea.io/assets/matic`
            return `https://opensea.io/assets`
        default:
            unreachable(provider)
    }
}

export function resolveCollectibleLink(
    chainId: ChainId,
    provider: NonFungibleAssetProvider,
    { contractDetailed: { address }, tokenId }: ERC721TokenDetailed,
) {
    switch (provider) {
        case NonFungibleAssetProvider.OPENSEA:
            return urlcat(resolveCollectibleAssetLink(chainId, provider), '/:address/:tokenId', {
                address,
                tokenId,
            })
        default:
            unreachable(provider)
    }
}

export function resolveOpenSeaLink(address: string, tokenId: string) {
    return urlcat('https://opensea.io/assets/:address/:tokenId', {
        address,
        tokenId,
    })
}<|MERGE_RESOLUTION|>--- conflicted
+++ resolved
@@ -40,7 +40,6 @@
     '',
 )
 
-<<<<<<< HEAD
 export const resolveProviderHostName = createLookupTableResolver<ProviderType, string>(
     {
         [ProviderType.MaskWallet]: 'mask.io',
@@ -49,15 +48,13 @@
         [ProviderType.Coin98]: 'coin98insights.com',
         [ProviderType.WalletLink]: 'coinbase.com',
         [ProviderType.MathWallet]: 'mathwallet.org',
+        [ProviderType.Fortmatic]: '',
         [ProviderType.CustomNetwork]: '',
     },
     '',
 )
 
-export const resolveProviderIdentityKey = createLookupTableResolver<
-=======
 export const resolveProviderInjectedKey = createLookupTableResolver<
->>>>>>> f8931877
     ProviderType,
     'isMaskWallet' | 'isMetaMask' | 'isMathWallet' | 'isCoin98' | 'isWalletLink' | ''
 >(
