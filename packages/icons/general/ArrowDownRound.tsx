import { createIcon } from '../utils'
import type { SvgIcon } from '@material-ui/core'

export const ArrowDownRound: typeof SvgIcon = createIcon(
    'ArrowDown',
<<<<<<< HEAD
    <>
        <path
            d="M4 5.6l4 4 4-4"
            fill="none"
            stroke="inherit"
            strokeWidth="1.25"
            strokeLinecap="round"
            strokeLinejoin="round"
        />
    </>,
    '0 0 16 16',
=======
    <g>
        <path d="M10 11.6l4 4 4-4" stroke="inherit" strokeWidth="1.25" strokeLinecap="round" strokeLinejoin="round" />
    </g>,
    '0 0 28 28',
>>>>>>> 5c2e3103
)<|MERGE_RESOLUTION|>--- conflicted
+++ resolved
@@ -3,22 +3,8 @@
 
 export const ArrowDownRound: typeof SvgIcon = createIcon(
     'ArrowDown',
-<<<<<<< HEAD
-    <>
-        <path
-            d="M4 5.6l4 4 4-4"
-            fill="none"
-            stroke="inherit"
-            strokeWidth="1.25"
-            strokeLinecap="round"
-            strokeLinejoin="round"
-        />
-    </>,
-    '0 0 16 16',
-=======
     <g>
         <path d="M10 11.6l4 4 4-4" stroke="inherit" strokeWidth="1.25" strokeLinecap="round" strokeLinejoin="round" />
     </g>,
     '0 0 28 28',
->>>>>>> 5c2e3103
 )