export * from './Success'
export * from './ImportWallet'
export * from './CloudLink'
export * from './Refresh'
export * from './Slider'
export * from './Airdrop'
export * from './Send'
export * from './Card'
export * from './Swap'
export * from './Download'
export * from './Link'
export * from './Author'
export * from './Settings'
export * from './Edit'
export * from './ArrowDownRound'
export * from './ArrowUpRound'
export * from './Empty'
export * from './Synchronize'
export * from './Search'
export * from './File'
export * from './Twitter'
export * from './Facebook'
export * from './RedPacket'
export * from './Close'
export * from './Interaction'
export * from './Upload'
export * from './LinkOut'
export * from './SignUpAccount'
export * from './SignInAccount'
export * from './Restore'
export * from './LocalBackup'
export * from './CloudBackup'
export * from './Masks'
export * from './Copy'
export * from './ArrowBack'
export * from './Setting'
export * from './ArrowRight'
export * from './Trash'
export * from './BackUp'
export * from './Warning'
export * from './InteractionCircle'
export * from './Star'
export * from './Info'
export * from './EncryptedFile'
export * from './Twitter'
export * from './TwitterColored'
export * from './Facebook'
export * from './FacebookColored'
export * from './Instagram'
export * from './InstagramColored'
export * from './RestoreBlue'
export * from './Loading'
export * from './Minds'
export * from './User'
export * from './PublicKey'
export * from './Message'
export * from './FileMessage'
export * from './ITO'
export * from './NFTRedPacket'
export * from './Poll'
export * from './union'
export * from './Tip'
export * from './Delete'
export * from './GrayMasks'
export * from './Loader'
export * from './CircleClose'
<<<<<<< HEAD
export * from './Wallet'
export * from './Document'
=======
export * from './Document'
export * from './Risk'
>>>>>>> 2434301c
<|MERGE_RESOLUTION|>--- conflicted
+++ resolved
@@ -64,10 +64,6 @@
 export * from './GrayMasks'
 export * from './Loader'
 export * from './CircleClose'
-<<<<<<< HEAD
 export * from './Wallet'
 export * from './Document'
-=======
-export * from './Document'
-export * from './Risk'
->>>>>>> 2434301c
+export * from './Risk'