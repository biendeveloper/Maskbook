--- conflicted
+++ resolved
@@ -1,9 +1,6 @@
 import type { ThirdPartyPopupContextIdentifier } from '../../plugins/External/popup-context'
 
-<<<<<<< HEAD
 export enum PopupRoutes {
-=======
-export enum DialogRoutes {
     Root = '/',
     Wallet = '/wallet',
     ImportWallet = '/wallet/import',
@@ -17,7 +14,6 @@
     AddToken = '/wallet/addToken',
     TokenDetail = '/wallet/tokenDetail',
     Personas = '/personas',
->>>>>>> 531e430f
     PermissionAwareRedirect = '/redirect',
     RequestPermission = '/request-permission',
     ThirdPartyRequestPermission = '/3rd-request-permission',
