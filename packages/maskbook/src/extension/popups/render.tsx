<<<<<<< HEAD
import type {} from 'react/next'
import type {} from 'react-dom/next'
import '../../social-network-adaptor/browser-action'
import { status } from '../../setup.ui'
import { lazy, Suspense } from 'react'
import { HashRouter, Route, Switch, Redirect } from 'react-router-dom'
import ReactDOM from 'react-dom'
import { MaskUIRoot } from '../../UIRoot'
import { PopupFrame } from './components/PopupFrame'

import { Web3Provider } from '@masknet/web3-shared'
import { DialogRoutes } from './index'
import { Web3Context } from '../../web3/context'
// import { ImportWallet } from './pages/ImportWallet'
// import { AddDeriveWallet } from './pages/AddDeriveWallet'

if (location.pathname === '/popups.html' && !document.getElementById('root')) {
    const root = document.createElement('div')
    root.setAttribute('id', 'root')
    document.body.insertBefore(root, document.body.children[0] || null)
    status.then(() => ReactDOM.createRoot(root).render(<Dialogs />))
}
=======
import { lazy, Suspense } from 'react'
import { Route, Switch } from 'react-router'
import { HashRouter } from 'react-router-dom'
import { MaskUIRoot } from '../../UIRoot'
import { DialogRoutes } from '.'
import { createNormalReactRoot } from '../../utils/createNormalReactRoot'
>>>>>>> 5c2e3103

const Wallet = lazy(() => import('./pages/Wallet'))
const Personas = lazy(() => import('./pages/Personas'))
const RequestPermissionPage = lazy(() => import('./RequestPermission'))
const PermissionAwareRedirect = lazy(() => import('./PermissionAwareRedirect'))
const ThirdPartyRequestPermission = lazy(() => import('./ThirdPartyRequestPermission'))
<<<<<<< HEAD

export function Dialogs() {
=======
const SignRequest = lazy(() => import('./SignRequest'))
function Dialogs() {
>>>>>>> 5c2e3103
    return MaskUIRoot(
        <Web3Provider value={Web3Context}>
            <HashRouter>
<<<<<<< HEAD
                <Suspense fallback="">
                    <Switch>
                        <Route path={DialogRoutes.Wallet} children={frame(<Wallet />)} />
                        <Route path={DialogRoutes.Personas} children={frame(<Personas />)} exact />
                        <Route path={DialogRoutes.RequestPermission} exact children={<RequestPermissionPage />} />
                        <Route
                            path={DialogRoutes.PermissionAwareRedirect}
                            exact
                            children={<PermissionAwareRedirect />}
                        />
                        <Route
                            path={DialogRoutes.ThirdPartyRequestPermission}
                            exact
                            children={<ThirdPartyRequestPermission />}
                        />
                        <Route children={<Redirect to={DialogRoutes.Wallet} />} />
                    </Switch>
                </Suspense>
=======
                <Switch>
                    <Route path={DialogRoutes.RequestPermission} exact>
                        <RequestPermissionPage />
                    </Route>
                    <Route path={DialogRoutes.PermissionAwareRedirect} exact>
                        <PermissionAwareRedirect />
                    </Route>
                    <Route path={DialogRoutes.ThirdPartyRequestPermission} exact>
                        <ThirdPartyRequestPermission />
                    </Route>
                    <Route path={DialogRoutes.SignRequest} exact>
                        <SignRequest />
                    </Route>
                </Switch>
>>>>>>> 5c2e3103
            </HashRouter>
        </Web3Provider>,
    )
}
<<<<<<< HEAD

function frame(x: React.ReactNode) {
    return <PopupFrame children={x} />
}
=======
createNormalReactRoot(<Dialogs />)
>>>>>>> 5c2e3103
<|MERGE_RESOLUTION|>--- conflicted
+++ resolved
@@ -1,19 +1,15 @@
-<<<<<<< HEAD
-import type {} from 'react/next'
-import type {} from 'react-dom/next'
+import { lazy } from 'react'
+import ReactDOM from 'react-dom'
+import { Route, Switch, Redirect } from 'react-router'
+import { HashRouter } from 'react-router-dom'
+import { MaskUIRoot } from '../../UIRoot'
+import { DialogRoutes } from '.'
+import { createNormalReactRoot } from '../../utils/createNormalReactRoot'
 import '../../social-network-adaptor/browser-action'
 import { status } from '../../setup.ui'
-import { lazy, Suspense } from 'react'
-import { HashRouter, Route, Switch, Redirect } from 'react-router-dom'
-import ReactDOM from 'react-dom'
-import { MaskUIRoot } from '../../UIRoot'
+import { Web3Provider } from '@masknet/web3-shared'
+import { Web3Context } from '../../web3/context'
 import { PopupFrame } from './components/PopupFrame'
-
-import { Web3Provider } from '@masknet/web3-shared'
-import { DialogRoutes } from './index'
-import { Web3Context } from '../../web3/context'
-// import { ImportWallet } from './pages/ImportWallet'
-// import { AddDeriveWallet } from './pages/AddDeriveWallet'
 
 if (location.pathname === '/popups.html' && !document.getElementById('root')) {
     const root = document.createElement('div')
@@ -21,51 +17,21 @@
     document.body.insertBefore(root, document.body.children[0] || null)
     status.then(() => ReactDOM.createRoot(root).render(<Dialogs />))
 }
-=======
-import { lazy, Suspense } from 'react'
-import { Route, Switch } from 'react-router'
-import { HashRouter } from 'react-router-dom'
-import { MaskUIRoot } from '../../UIRoot'
-import { DialogRoutes } from '.'
-import { createNormalReactRoot } from '../../utils/createNormalReactRoot'
->>>>>>> 5c2e3103
 
 const Wallet = lazy(() => import('./pages/Wallet'))
 const Personas = lazy(() => import('./pages/Personas'))
 const RequestPermissionPage = lazy(() => import('./RequestPermission'))
 const PermissionAwareRedirect = lazy(() => import('./PermissionAwareRedirect'))
 const ThirdPartyRequestPermission = lazy(() => import('./ThirdPartyRequestPermission'))
-<<<<<<< HEAD
+const SignRequest = lazy(() => import('./SignRequest'))
 
-export function Dialogs() {
-=======
-const SignRequest = lazy(() => import('./SignRequest'))
 function Dialogs() {
->>>>>>> 5c2e3103
     return MaskUIRoot(
         <Web3Provider value={Web3Context}>
             <HashRouter>
-<<<<<<< HEAD
-                <Suspense fallback="">
-                    <Switch>
-                        <Route path={DialogRoutes.Wallet} children={frame(<Wallet />)} />
-                        <Route path={DialogRoutes.Personas} children={frame(<Personas />)} exact />
-                        <Route path={DialogRoutes.RequestPermission} exact children={<RequestPermissionPage />} />
-                        <Route
-                            path={DialogRoutes.PermissionAwareRedirect}
-                            exact
-                            children={<PermissionAwareRedirect />}
-                        />
-                        <Route
-                            path={DialogRoutes.ThirdPartyRequestPermission}
-                            exact
-                            children={<ThirdPartyRequestPermission />}
-                        />
-                        <Route children={<Redirect to={DialogRoutes.Wallet} />} />
-                    </Switch>
-                </Suspense>
-=======
                 <Switch>
+                    <Route path={DialogRoutes.Wallet} children={frame(<Wallet />)} />
+                    <Route path={DialogRoutes.Personas} children={frame(<Personas />)} exact />
                     <Route path={DialogRoutes.RequestPermission} exact>
                         <RequestPermissionPage />
                     </Route>
@@ -78,17 +44,14 @@
                     <Route path={DialogRoutes.SignRequest} exact>
                         <SignRequest />
                     </Route>
+                    <Route children={<Redirect to={DialogRoutes.Wallet} />} />
                 </Switch>
->>>>>>> 5c2e3103
             </HashRouter>
         </Web3Provider>,
     )
 }
-<<<<<<< HEAD
+createNormalReactRoot(<Dialogs />)
 
 function frame(x: React.ReactNode) {
     return <PopupFrame children={x} />
-}
-=======
-createNormalReactRoot(<Dialogs />)
->>>>>>> 5c2e3103
+}