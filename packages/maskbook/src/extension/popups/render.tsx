import { lazy, Suspense } from 'react'
import { Redirect, Route, Switch } from 'react-router'
import { HashRouter } from 'react-router-dom'
import { PopupRoutes } from '.'
import { createNormalReactRoot, useClassicMaskTheme } from '../../utils'
import '../../social-network-adaptor/browser-action'

import { Web3Provider } from '@masknet/web3-shared'
import { Web3ContextWithoutConfirm } from '../../web3/context'
import { PopupFrame } from './components/PopupFrame'
import { StyledEngineProvider, ThemeProvider } from '@material-ui/core'
import { Appearance } from '@masknet/theme'
import { MaskUIRoot } from '../../UIRoot'
import { status } from '../../setup.ui'

const Wallet = lazy(() => import('./pages/Wallet'))
const Personas = lazy(() => import('./pages/Personas'))
const SwapPage = lazy(() => import('./pages/Swap'))
const RequestPermissionPage = lazy(() => import('./RequestPermission'))
const PermissionAwareRedirect = lazy(() => import('./PermissionAwareRedirect'))
const ThirdPartyRequestPermission = lazy(() => import('./ThirdPartyRequestPermission'))
const PostInspectorReplica = lazy(() => import('./PostInspector'))
const SignRequest = lazy(() => import('./SignRequest'))

function Dialogs() {
    const theme = useClassicMaskTheme({ appearance: Appearance.light })
    return MaskUIRoot(
<<<<<<< HEAD
        <Web3Provider value={Web3Context}>
            <HashRouter>
                <Suspense fallback="">
                    <Switch>
                        <Route path={PopupRoutes.Wallet} children={frame(<Wallet />)} />
                        <Route path={PopupRoutes.Personas} children={frame(<Personas />)} exact />
                        <Route path={PopupRoutes.RequestPermission} exact>
                            <RequestPermissionPage />
                        </Route>
                        <Route path={PopupRoutes.PermissionAwareRedirect} exact>
                            <PermissionAwareRedirect />
                        </Route>
                        <Route path={PopupRoutes.ThirdPartyRequestPermission} exact>
                            <ThirdPartyRequestPermission />
                        </Route>
                        <Route path={PopupRoutes.SignRequest} exact>
                            <SignRequest />
                        </Route>
                        <Route path={PopupRoutes.PostInspector + '/:SNSAdaptor/'}>
                            <PostInspectorReplica />
                        </Route>
                        <Route children={<Redirect to={PopupRoutes.Wallet} />} />
                    </Switch>
                </Suspense>
            </HashRouter>
        </Web3Provider>,
=======
        <StyledEngineProvider injectFirst>
            <ThemeProvider theme={theme}>
                <Web3Provider value={Web3ContextWithoutConfirm}>
                    <HashRouter>
                        <Suspense fallback="">
                            <Switch>
                                <Route path={PopupRoutes.Wallet} children={frame(<Wallet />)} />
                                <Route path={PopupRoutes.Personas} children={frame(<Personas />)} />
                                <Route path={PopupRoutes.Swap} children={<SwapPage />} />
                                <Route path={PopupRoutes.RequestPermission} exact>
                                    <RequestPermissionPage />
                                </Route>
                                <Route path={PopupRoutes.PermissionAwareRedirect} exact>
                                    <PermissionAwareRedirect />
                                </Route>
                                <Route path={PopupRoutes.ThirdPartyRequestPermission} exact>
                                    <ThirdPartyRequestPermission />
                                </Route>
                                <Route path={PopupRoutes.SignRequest} exact>
                                    <SignRequest />
                                </Route>
                                <Route children={<Redirect to={PopupRoutes.Wallet} />} />
                            </Switch>
                        </Suspense>
                    </HashRouter>
                </Web3Provider>
            </ThemeProvider>
        </StyledEngineProvider>,
>>>>>>> 65c2017d
    )
}
status.then(() => createNormalReactRoot(<Dialogs />))

function frame(x: React.ReactNode) {
    return <PopupFrame children={x} />
}<|MERGE_RESOLUTION|>--- conflicted
+++ resolved
@@ -25,7 +25,6 @@
 function Dialogs() {
     const theme = useClassicMaskTheme({ appearance: Appearance.light })
     return MaskUIRoot(
-<<<<<<< HEAD
         <Web3Provider value={Web3Context}>
             <HashRouter>
                 <Suspense fallback="">
@@ -47,41 +46,14 @@
                         <Route path={PopupRoutes.PostInspector + '/:SNSAdaptor/'}>
                             <PostInspectorReplica />
                         </Route>
+                        <Route path={PopupRoutes.PostInspector + '/:SNSAdaptor/'}>
+                            <PostInspectorReplica />
+                        </Route>
                         <Route children={<Redirect to={PopupRoutes.Wallet} />} />
                     </Switch>
                 </Suspense>
             </HashRouter>
         </Web3Provider>,
-=======
-        <StyledEngineProvider injectFirst>
-            <ThemeProvider theme={theme}>
-                <Web3Provider value={Web3ContextWithoutConfirm}>
-                    <HashRouter>
-                        <Suspense fallback="">
-                            <Switch>
-                                <Route path={PopupRoutes.Wallet} children={frame(<Wallet />)} />
-                                <Route path={PopupRoutes.Personas} children={frame(<Personas />)} />
-                                <Route path={PopupRoutes.Swap} children={<SwapPage />} />
-                                <Route path={PopupRoutes.RequestPermission} exact>
-                                    <RequestPermissionPage />
-                                </Route>
-                                <Route path={PopupRoutes.PermissionAwareRedirect} exact>
-                                    <PermissionAwareRedirect />
-                                </Route>
-                                <Route path={PopupRoutes.ThirdPartyRequestPermission} exact>
-                                    <ThirdPartyRequestPermission />
-                                </Route>
-                                <Route path={PopupRoutes.SignRequest} exact>
-                                    <SignRequest />
-                                </Route>
-                                <Route children={<Redirect to={PopupRoutes.Wallet} />} />
-                            </Switch>
-                        </Suspense>
-                    </HashRouter>
-                </Web3Provider>
-            </ThemeProvider>
-        </StyledEngineProvider>,
->>>>>>> 65c2017d
     )
 }
 status.then(() => createNormalReactRoot(<Dialogs />))
