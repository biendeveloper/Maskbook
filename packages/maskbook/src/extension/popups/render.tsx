import { lazy, Suspense } from 'react'
import { Route, Switch } from 'react-router'
import { HashRouter } from 'react-router-dom'
import { MaskUIRoot } from '../../UIRoot'
<<<<<<< HEAD
import { PopupRoutes } from '.'

const root = document.createElement('div')
document.body.insertBefore(root, document.body.children[0] || null)
ReactDOM.createRoot(root).render(<Dialogs />)
=======
import { DialogRoutes } from '.'
import { createNormalReactRoot } from '../../utils/createNormalReactRoot'
>>>>>>> 16f6d623

const RequestPermissionPage = lazy(() => import('./RequestPermission'))
const PermissionAwareRedirect = lazy(() => import('./PermissionAwareRedirect'))
const ThirdPartyRequestPermission = lazy(() => import('./ThirdPartyRequestPermission'))
<<<<<<< HEAD
const PostInspectorReplica = lazy(() => import('./PostInspector'))
=======
const SignRequest = lazy(() => import('./SignRequest'))
>>>>>>> 16f6d623
function Dialogs() {
    return MaskUIRoot(
        <Suspense fallback="">
            <HashRouter>
                <Switch>
                    <Route path={PopupRoutes.RequestPermission} exact>
                        <RequestPermissionPage />
                    </Route>
                    <Route path={PopupRoutes.PermissionAwareRedirect} exact>
                        <PermissionAwareRedirect />
                    </Route>
                    <Route path={PopupRoutes.ThirdPartyRequestPermission} exact>
                        <ThirdPartyRequestPermission />
                    </Route>
<<<<<<< HEAD
                    <Route path={PopupRoutes.PostInspector + '/:SNSAdaptor/'}>
                        <PostInspectorReplica />
=======
                    <Route path={DialogRoutes.SignRequest} exact>
                        <SignRequest />
>>>>>>> 16f6d623
                    </Route>
                </Switch>
            </HashRouter>
        </Suspense>,
    )
}
createNormalReactRoot(<Dialogs />)<|MERGE_RESOLUTION|>--- conflicted
+++ resolved
@@ -2,25 +2,14 @@
 import { Route, Switch } from 'react-router'
 import { HashRouter } from 'react-router-dom'
 import { MaskUIRoot } from '../../UIRoot'
-<<<<<<< HEAD
 import { PopupRoutes } from '.'
-
-const root = document.createElement('div')
-document.body.insertBefore(root, document.body.children[0] || null)
-ReactDOM.createRoot(root).render(<Dialogs />)
-=======
-import { DialogRoutes } from '.'
 import { createNormalReactRoot } from '../../utils/createNormalReactRoot'
->>>>>>> 16f6d623
 
 const RequestPermissionPage = lazy(() => import('./RequestPermission'))
 const PermissionAwareRedirect = lazy(() => import('./PermissionAwareRedirect'))
 const ThirdPartyRequestPermission = lazy(() => import('./ThirdPartyRequestPermission'))
-<<<<<<< HEAD
 const PostInspectorReplica = lazy(() => import('./PostInspector'))
-=======
 const SignRequest = lazy(() => import('./SignRequest'))
->>>>>>> 16f6d623
 function Dialogs() {
     return MaskUIRoot(
         <Suspense fallback="">
@@ -35,13 +24,11 @@
                     <Route path={PopupRoutes.ThirdPartyRequestPermission} exact>
                         <ThirdPartyRequestPermission />
                     </Route>
-<<<<<<< HEAD
                     <Route path={PopupRoutes.PostInspector + '/:SNSAdaptor/'}>
                         <PostInspectorReplica />
-=======
-                    <Route path={DialogRoutes.SignRequest} exact>
+                    </Route>
+                    <Route path={PopupRoutes.SignRequest} exact>
                         <SignRequest />
->>>>>>> 16f6d623
                     </Route>
                 </Switch>
             </HashRouter>
