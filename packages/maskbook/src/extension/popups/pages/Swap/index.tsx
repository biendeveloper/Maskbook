import { makeStyles } from '@masknet/theme'
import { TransactionStatusType, useChainId, useWallet, useWeb3StateContext, Web3Provider } from '@masknet/web3-shared'
import { Typography } from '@material-ui/core'
import { useCallback } from 'react'
import { useRecentTransactions } from '../../../../plugins/Wallet/hooks/useRecentTransactions'
import Services from '../../../service'
import { WalletStateBarUI } from '../../components/WalletStateBar'
import { SwapBox } from './SwapBox'
import { SwapWeb3Context } from '../../../../web3/context'

const useStyles = makeStyles()((theme) => {
    return {
        walletStateBar: {
            color: theme.palette.grey['900'],
        },
        page: {
            minHeight: '100vh',
            maxWidth: '100vw',
            display: 'flex',
            alignItems: 'center',
            justifyContent: 'center',
            backgroundColor: '#F7F9FA',
        },
        container: {
            width: 800,
            backgroundColor: theme.palette.background.paper,
            marginLeft: 'auto',
            marginRight: 'auto',
            height: 720,
            display: 'flex',
            flexDirection: 'column',
            justifyContent: 'center',
            alignItems: 'center',
            borderRadius: 16,
        },
        header: {
            width: 520,
            display: 'flex',
            flexDirection: 'row',
            justifyContent: 'flex-end',
        },
        title: {
            fontSize: 32,
            marginTop: 16,
            fontWeight: 'bold',
<<<<<<< HEAD
            color: 'rgba(0, 0, 0, 0.87)',
=======
            color: theme.palette.grey['900'],
>>>>>>> aabb1e98
        },
        main: {
            width: 520,
        },
    }
})

export default function SwapPage() {
    const { classes } = useStyles()
    const chainId = useChainId()
    const { providerType } = useWeb3StateContext()
    const { value: pendingTransactions = [] } = useRecentTransactions(TransactionStatusType.NOT_DEPEND)
    const wallet = useWallet()
    const openPopupsWindow = useCallback(() => {
        Services.Helper.openPopupsWindow('/wallet/select', {
            chainId,
        })
    }, [chainId])
    return (
        <Web3Provider value={SwapWeb3Context}>
            <div className={classes.page}>
                <div className={classes.container}>
                    <header className={classes.header}>
                        <WalletStateBarUI
                            className={classes.walletStateBar}
                            isPending={pendingTransactions.length > 0}
                            providerType={providerType}
                            openConnectWalletDialog={openPopupsWindow}
                            walletName={wallet?.name ?? '-'}
                            walletAddress={wallet?.address ?? '-'}
                        />
                    </header>
                    <main className={classes.main}>
                        <Typography variant="h1" className={classes.title}>
                            Swap
                        </Typography>
                        <SwapBox />
                    </main>
                </div>
            </div>
        </Web3Provider>
    )
}<|MERGE_RESOLUTION|>--- conflicted
+++ resolved
@@ -43,11 +43,7 @@
             fontSize: 32,
             marginTop: 16,
             fontWeight: 'bold',
-<<<<<<< HEAD
-            color: 'rgba(0, 0, 0, 0.87)',
-=======
             color: theme.palette.grey['900'],
->>>>>>> aabb1e98
         },
         main: {
             width: 520,
