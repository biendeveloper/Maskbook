--- conflicted
+++ resolved
@@ -1,13 +1,8 @@
 import { WalletStartUp } from './components/StartUp'
 import { EthereumRpcType, useWallet, useWallets } from '@masknet/web3-shared'
 import { WalletAssets } from './components/WalletAssets'
-<<<<<<< HEAD
-import { Route, Switch } from 'react-router-dom'
-import { lazy } from 'react'
-=======
 import { Route, Switch, useHistory } from 'react-router-dom'
 import { lazy, useEffect } from 'react'
->>>>>>> 7fea0e27
 import { PopupRoutes } from '../../index'
 import { WalletContext } from './hooks/useWalletContext'
 import { useUnconfirmedRequest } from './hooks/useUnConfirmedRequest'
@@ -59,11 +54,8 @@
                 <Route path={PopupRoutes.SelectWallet} children={<SelectWallet />} exact />
                 <Route path={PopupRoutes.BackupWallet} children={<BackupWallet />} exact />
                 <Route path={PopupRoutes.AddToken} children={<AddToken />} exact />
-<<<<<<< HEAD
-=======
                 <Route path={PopupRoutes.WalletSignRequest} children={<SignRequest />} />
                 <Route path={PopupRoutes.GasSetting} children={<GasSetting />} />
->>>>>>> 7fea0e27
                 <Route path={PopupRoutes.TokenDetail} children={<TokenDetail />} exact />
             </Switch>
         </WalletContext.Provider>
