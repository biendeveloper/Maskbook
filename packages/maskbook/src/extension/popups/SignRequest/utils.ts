--- conflicted
+++ resolved
@@ -1,8 +1,4 @@
-<<<<<<< HEAD
-import { getRouteURLWithNoParam, PopupRoutes } from '..'
-=======
 import { PopupRoutes, getRouteURLWithNoParam } from '..'
->>>>>>> 7fea0e27
 import urlcat from 'urlcat'
 
 export interface SignRequest {
