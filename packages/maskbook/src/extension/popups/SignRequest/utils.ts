<<<<<<< HEAD
import { getRouteURLWithNoParam, PopupRoutes } from '..'
=======
import { DialogRoutes, getRouteURLWithNoParam } from '..'
import urlcat from 'urlcat'
>>>>>>> 531e430f

export interface SignRequest {
    // TODO: support sign binary (u8[])
    message: string
    requestID: string
    // TODO: support sign with wallet
    // TODO: support non-eth sign
    // TODO: support sign with given candidate (not displaying persona selector)
}
export function constructSignRequestURL(request: SignRequest) {
<<<<<<< HEAD
    const params = new URLSearchParams()
    params.set('message', request.message)
    params.set('id', request.requestID)
    return `${getRouteURLWithNoParam(PopupRoutes.SignRequest)}?${params.toString()}`
=======
    return urlcat(getRouteURLWithNoParam(DialogRoutes.SignRequest), { message: request.message, id: request.requestID })
>>>>>>> 531e430f
}<|MERGE_RESOLUTION|>--- conflicted
+++ resolved
@@ -1,9 +1,5 @@
-<<<<<<< HEAD
 import { getRouteURLWithNoParam, PopupRoutes } from '..'
-=======
-import { DialogRoutes, getRouteURLWithNoParam } from '..'
 import urlcat from 'urlcat'
->>>>>>> 531e430f
 
 export interface SignRequest {
     // TODO: support sign binary (u8[])
@@ -14,12 +10,5 @@
     // TODO: support sign with given candidate (not displaying persona selector)
 }
 export function constructSignRequestURL(request: SignRequest) {
-<<<<<<< HEAD
-    const params = new URLSearchParams()
-    params.set('message', request.message)
-    params.set('id', request.requestID)
-    return `${getRouteURLWithNoParam(PopupRoutes.SignRequest)}?${params.toString()}`
-=======
-    return urlcat(getRouteURLWithNoParam(DialogRoutes.SignRequest), { message: request.message, id: request.requestID })
->>>>>>> 531e430f
+    return urlcat(getRouteURLWithNoParam(PopupRoutes.SignRequest), { message: request.message, id: request.requestID })
 }