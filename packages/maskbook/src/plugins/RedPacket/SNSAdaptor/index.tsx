import type { Plugin } from '@masknet/plugin-infra'
import {
    ChainId,
    EthereumTokenType,
    formatBalance,
    getChainDetailed,
    getChainIdFromName,
} from '@masknet/web3-shared-evm'
import MaskPluginWrapper from '../../MaskPluginWrapper'
import { base } from '../base'
import { RedPacketMetaKey, RedPacketNftMetaKey } from '../constants'
import {
    RedPacketMetadataReader,
    RedPacketNftMetadataReader,
    renderWithRedPacketMetadata,
    renderWithRedPacketNftMetadata,
} from './helpers'
import type { RedPacketJSONPayload, RedPacketNftJSONPayload } from '../types'
import RedPacketDialog from './RedPacketDialog'
import { RedPacketInPost } from './RedPacketInPost'
import { RedPacketNftInPost } from './RedPacketNftInPost'
import { ToolIconURLs } from '../../../resources/tool-icon'

const sns: Plugin.SNSAdaptor.Definition = {
    ...base,
    init(signal) {},
    DecryptedInspector(props) {
        if (RedPacketMetadataReader(props.message.meta).ok)
            return (
                <MaskPluginWrapper pluginName="Lucky Drop">
                    {renderWithRedPacketMetadata(props.message.meta, (r) => (
                        <RedPacketInPost payload={r} />
                    ))}
                </MaskPluginWrapper>
            )

        if (RedPacketNftMetadataReader(props.message.meta).ok)
            return (
                <MaskPluginWrapper pluginName="NFT Lucky Drop">
                    {renderWithRedPacketNftMetadata(props.message.meta, (r) => (
                        <RedPacketNftInPost payload={r} />
                    ))}
                </MaskPluginWrapper>
            )
        return null
    },
    CompositionDialogMetadataBadgeRender: new Map([
        [
            RedPacketMetaKey,
            (_payload) => {
                const payload = _payload as RedPacketJSONPayload
                const chainId = getChainIdFromName(payload.network ?? '') ?? ChainId.Mainnet
                const chainDetailed = getChainDetailed(chainId)
                const tokenDetailed =
<<<<<<< HEAD
                    payload.token?.type === EthereumTokenType.Native ? chainDetailed?.nativeCurrency : payload.token
                return `🧧 A Red Packet with ${formatBalance(payload.total, tokenDetailed?.decimals ?? 0)} $${
=======
                    payload.token_type === EthereumTokenType.Native ? chainDetailed?.nativeCurrency : payload.token
                return `🧧 A Lucky Drop with ${formatBalance(payload.total, tokenDetailed?.decimals ?? 0)} $${
>>>>>>> 2686671b
                    tokenDetailed?.symbol ?? tokenDetailed?.name ?? 'Token'
                } from ${payload.sender.name}`
            },
        ],
        [
            RedPacketNftMetaKey,
            (_payload) => {
                const payload = _payload as RedPacketNftJSONPayload
                return payload.message ? `🧧 ${payload.message}` : '🧧 An NFT Lucky Drop'
            },
        ],
    ]),
    CompositionDialogEntry: {
        dialog: RedPacketDialog,
        label: { fallback: '💰 Lucky Drop' },
    },
    ToolbarEntry: {
        ...ToolIconURLs.redpacket,
        onClick: 'openCompositionEntry',
    },
}

export default sns<|MERGE_RESOLUTION|>--- conflicted
+++ resolved
@@ -52,13 +52,8 @@
                 const chainId = getChainIdFromName(payload.network ?? '') ?? ChainId.Mainnet
                 const chainDetailed = getChainDetailed(chainId)
                 const tokenDetailed =
-<<<<<<< HEAD
                     payload.token?.type === EthereumTokenType.Native ? chainDetailed?.nativeCurrency : payload.token
-                return `🧧 A Red Packet with ${formatBalance(payload.total, tokenDetailed?.decimals ?? 0)} $${
-=======
-                    payload.token_type === EthereumTokenType.Native ? chainDetailed?.nativeCurrency : payload.token
                 return `🧧 A Lucky Drop with ${formatBalance(payload.total, tokenDetailed?.decimals ?? 0)} $${
->>>>>>> 2686671b
                     tokenDetailed?.symbol ?? tokenDetailed?.name ?? 'Token'
                 } from ${payload.sender.name}`
             },
