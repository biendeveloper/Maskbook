import { ShowSnackbarOptions, SnackbarKey, SnackbarMessage, useCustomSnackbar } from '@masknet/theme'
import { makeStyles } from '@masknet/theme'
import type { HappyRedPacketV4 } from '@masknet/web3-contracts/types/HappyRedPacketV4'
import REDPACKET_ABI from '@masknet/web3-contracts/abis/HappyRedPacketV4.json'
import type { PayableTx } from '@masknet/web3-contracts/types/types'
import {
    EthereumTokenType,
    formatBalance,
    FungibleTokenDetailed,
    isLessThan,
    resolveTransactionLinkOnExplorer,
    TransactionEventType,
    TransactionState,
    TransactionStateType,
    useAccount,
    useChainId,
    useTokenConstants,
    useTransactionState,
<<<<<<< HEAD
    useBlockNumber,
    isSameAddress,
} from '@masknet/web3-shared'
import { useSpeedUpTransaction } from '../../../Wallet/hooks/useSpeedUpTransaction'
=======
} from '@masknet/web3-shared-evm'
>>>>>>> 2686671b
import { Link } from '@material-ui/core'
import LaunchIcon from '@material-ui/icons/Launch'
import BigNumber from 'bignumber.js'
import { omit } from 'lodash-es'
import React, { FC, memo, useCallback, useRef, useState, useMemo } from 'react'
import { useAsync } from 'react-use'
import type { TransactionReceipt } from 'web3-core'
import Web3Utils from 'web3-utils'
import { useI18N } from '../../../../utils/i18n-next-ui'
import { useRedPacketContract } from './useRedPacketContract'
import { getTransactionReceipt } from '../../../../extension/background-script/EthereumService'
import { Interface } from '@ethersproject/abi'

const useStyles = makeStyles()({
    link: {
        display: 'flex',
        alignItems: 'center',
    },
})

export interface RedPacketSettings {
    publicKey: string
    privateKey: string
    shares: number
    duration: number
    isRandom: boolean
    total: string
    name: string
    message: string
    token?: FungibleTokenDetailed
}

type paramsObjType = {
    publicKey: string
    shares: number
    isRandom: boolean
    duration: number
    seed: string
    message: string
    name: string
    tokenType: number
    tokenAddress: string
    total: string
    token?: FungibleTokenDetailed
}

function checkParams(
    paramsObj: paramsObjType,
    setCreateState?: (value: React.SetStateAction<TransactionState>) => void,
) {
    if (isLessThan(paramsObj.total, paramsObj.shares)) {
        setCreateState?.({
            type: TransactionStateType.FAILED,
            error: new Error('At least [number of lucky drops] tokens to your lucky drop.'),
        })
        return false
    }

    if (paramsObj.shares <= 0) {
        setCreateState?.({
            type: TransactionStateType.FAILED,
            error: new Error('At least 1 person should be able to claim the lucky drop.'),
        })
        return false
    }

    if (paramsObj.tokenType !== EthereumTokenType.Native && paramsObj.tokenType !== EthereumTokenType.ERC20) {
        setCreateState?.({
            type: TransactionStateType.FAILED,
            error: new Error('Token not supported'),
        })
        return false
    }

    return true
}

export function useCreateParams(redPacketSettings: RedPacketSettings | undefined, version: number) {
    const redPacketContract = useRedPacketContract(version)
    const { NATIVE_TOKEN_ADDRESS } = useTokenConstants()
    const account = useAccount()
    return useAsync(async () => {
        if (!redPacketSettings || !redPacketContract) return null
        const { duration, isRandom, message, name, shares, total, token, publicKey } = redPacketSettings
        const seed = Math.random().toString()
        const tokenType = token!.type === EthereumTokenType.Native ? 0 : 1
        const tokenAddress = token!.type === EthereumTokenType.Native ? NATIVE_TOKEN_ADDRESS : token!.address
        if (!tokenAddress) return null

        const paramsObj: paramsObjType = {
            publicKey,
            shares,
            isRandom,
            duration,
            seed: Web3Utils.sha3(seed)!,
            message,
            name,
            tokenType,
            tokenAddress,
            total,
            token,
        }

        if (!checkParams(paramsObj)) return null

        type MethodParameters = Parameters<HappyRedPacketV4['methods']['create_red_packet']>
        const params = Object.values(omit(paramsObj, ['token'])) as MethodParameters

        let gasError = null as Error | null
        const value = new BigNumber(paramsObj.token?.type === EthereumTokenType.Native ? total : '0').toFixed()

        const gas = await (redPacketContract as HappyRedPacketV4).methods
            .create_red_packet(...params)
            .estimateGas({ from: account, value })
            .catch((error: Error) => {
                gasError = error
            })

        return { gas: gas as number | undefined, params, paramsObj, gasError }
    }, [redPacketSettings, account, redPacketContract]).value
}

const interFace = new Interface(REDPACKET_ABI)
const TransactionLink: FC<{ txHash?: string }> = memo(({ children, txHash }) => {
    const { classes } = useStyles()
    const chainId = useChainId()
    if (!txHash) {
        return null
    }
    const link = resolveTransactionLinkOnExplorer(chainId, txHash)
    return (
        <Link className={classes.link} color="inherit" href={link} target="_blank" rel="noopener noreferrer">
            {children}
            <LaunchIcon fontSize="inherit" />
        </Link>
    )
})

export function useCreateCallback(redPacketSettings: RedPacketSettings, version: number) {
    const account = useAccount()
    const chainId = useChainId()
    const { t } = useI18N()
    const [createState, setCreateState] = useTransactionState()
    const redPacketContract = useRedPacketContract(version)
    const [createSettings, setCreateSettings] = useState<RedPacketSettings | null>(null)
    const paramResult = useCreateParams(redPacketSettings, version)

    //#region handle transaction speed up
    const _blockNumber = useBlockNumber()
    const originalBlockNumber = useMemo(() => _blockNumber, [])

    const checkSpeedUpTx = useCallback(
        (decodedInputParam: { _public_key: string }) => {
            return decodedInputParam._public_key === redPacketSettings.publicKey
        },
        [redPacketSettings],
    )

    const speedUpTx = useSpeedUpTransaction(
        createState,
        account,
        redPacketContract?.options,
        'create_red_packet',
        checkSpeedUpTx,
        originalBlockNumber,
    )

    useAsync(async () => {
        if (!speedUpTx) return

        const result = await getTransactionReceipt(speedUpTx.hash)

        if (!result) return

        const log = result.logs.find((log) => isSameAddress(log.address, redPacketContract?.options.address))

        if (!log) return

        type CreateRedpacketEventParam = {
            creation_time: BigNumber
            creator: string
            id: string
            token_address: string
            total: BigNumber
        }

        const eventParams = interFace.decodeEventLog(
            'CreationSuccess',
            log.data,
            log.topics,
        ) as unknown as CreateRedpacketEventParam

        const returnValues = {
            creator: eventParams.creator,
            id: eventParams.id,
            token_address: eventParams.token_address,
            creation_time: eventParams.creation_time.toString(),
            total: eventParams.total.toString(),
        }

        setCreateState({
            type: TransactionStateType.CONFIRMED,
            no: 0,
            receipt: {
                status: true,
                transactionHash: result.transactionHash,
                events: {
                    CreationSuccess: {
                        returnValues,
                    },
                },
            } as unknown as TransactionReceipt,
        })
    }, [speedUpTx])
    //#endregion
    const { showSnackbar, closeSnackbar } = useCustomSnackbar()
    const snackbarKeyRef = useRef<SnackbarKey>()
    const showSingletonSnackbar = useCallback(
        (title: SnackbarMessage, options: ShowSnackbarOptions) => {
            if (snackbarKeyRef.current !== undefined) closeSnackbar(snackbarKeyRef.current)
            snackbarKeyRef.current = showSnackbar(title, options)
            return () => {
                closeSnackbar(snackbarKeyRef.current)
            }
        },
        [showSnackbar, closeSnackbar],
    )

    const transactionHashRef = useRef<string>()

    const createCallback = useCallback(async () => {
        const { token } = redPacketSettings

        if (!token || !redPacketContract || !paramResult) {
            setCreateState({
                type: TransactionStateType.UNKNOWN,
            })
            return
        }

        const { gas, params, paramsObj, gasError } = paramResult

        if (gasError) {
            setCreateState({
                type: TransactionStateType.FAILED,
                error: gasError,
            })
            return
        }

        if (!checkParams(paramsObj, setCreateState)) return

        setCreateSettings(redPacketSettings)

        // pre-step: start waiting for provider to confirm tx
        setCreateState({
            type: TransactionStateType.WAIT_FOR_CONFIRMING,
        })

        // estimate gas and compose transaction
        const value = new BigNumber(token.type === EthereumTokenType.Native ? paramsObj.total : '0').toFixed()
        const formattedValue = formatBalance(
            new BigNumber(token.type === EthereumTokenType.Native ? paramsObj.total : '0'),
            token.decimals,
        )
        const config = {
            from: account,
            value,
            gas,
        }

        // send transaction and wait for hash
        return new Promise<void>(async (resolve, reject) => {
            const promiEvent = redPacketContract.methods.create_red_packet(...params).send(config as PayableTx)
            const snackbarTitle = t('plugin_red_packet_create_title')
            promiEvent.once(TransactionEventType.TRANSACTION_HASH, (hash: string) => {
                setCreateState({
                    type: TransactionStateType.WAIT_FOR_CONFIRMING,
                    hash,
                })
                transactionHashRef.current = hash
                showSingletonSnackbar(snackbarTitle, {
                    processing: true,
                    persist: true,
                    message: (
                        <TransactionLink txHash={hash}>{t('plugin_red_packet_transaction_submitted')}</TransactionLink>
                    ),
                })
            })
            promiEvent.once(TransactionEventType.RECEIPT, (receipt: TransactionReceipt) => {
                setCreateState({
                    type: TransactionStateType.CONFIRMED,
                    no: 0,
                    receipt,
                })
                transactionHashRef.current = receipt.transactionHash
                showSingletonSnackbar(snackbarTitle, {
                    variant: 'success',
                    message: (
                        <TransactionLink txHash={receipt.transactionHash}>
                            {t('plugin_red_packet_transaction_submitted')}
                        </TransactionLink>
                    ),
                })
            })

            promiEvent.on(TransactionEventType.CONFIRMATION, (no: number, receipt: TransactionReceipt) => {
                setCreateState({
                    type: TransactionStateType.CONFIRMED,
                    no,
                    receipt,
                })
                transactionHashRef.current = receipt.transactionHash
                resolve()
                showSingletonSnackbar(snackbarTitle, {
                    variant: 'success',
                    message: (
                        <TransactionLink txHash={receipt.transactionHash}>
                            {t('plugin_red_packet_success', {
                                value: formattedValue,
                                symbol: token.symbol,
                            })}
                        </TransactionLink>
                    ),
                })
            })

            promiEvent.on(TransactionEventType.ERROR, (error: Error) => {
                setCreateState({
                    type: TransactionStateType.FAILED,
                    error,
                })
                reject(error)
                showSingletonSnackbar(snackbarTitle, {
                    variant: 'error',
                    message: (
                        <TransactionLink txHash={transactionHashRef.current}>
                            {t('plugin_red_packet_transaction_rejected')}
                        </TransactionLink>
                    ),
                })
            })
        })
    }, [account, redPacketContract, redPacketSettings, chainId, paramResult, showSingletonSnackbar])

    const resetCallback = useCallback(() => {
        setCreateState({
            type: TransactionStateType.UNKNOWN,
        })
    }, [])

    return [createSettings, createState, createCallback, resetCallback] as const
}<|MERGE_RESOLUTION|>--- conflicted
+++ resolved
@@ -16,14 +16,10 @@
     useChainId,
     useTokenConstants,
     useTransactionState,
-<<<<<<< HEAD
     useBlockNumber,
     isSameAddress,
-} from '@masknet/web3-shared'
+} from '@masknet/web3-shared-evm'
 import { useSpeedUpTransaction } from '../../../Wallet/hooks/useSpeedUpTransaction'
-=======
-} from '@masknet/web3-shared-evm'
->>>>>>> 2686671b
 import { Link } from '@material-ui/core'
 import LaunchIcon from '@material-ui/icons/Launch'
 import BigNumber from 'bignumber.js'
