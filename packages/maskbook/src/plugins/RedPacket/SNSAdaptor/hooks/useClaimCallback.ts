--- conflicted
+++ resolved
@@ -3,11 +3,12 @@
 import { useAsync } from 'react-use'
 import { useRedPacketContract } from './useRedPacketContract'
 import type { NonPayableTx } from '@masknet/web3-contracts/types/types'
-<<<<<<< HEAD
-import { useTransactionState, TransactionStateType, TransactionEventType, useBlockNumber } from '@masknet/web3-shared'
-=======
-import { useTransactionState, TransactionStateType, TransactionEventType } from '@masknet/web3-shared-evm'
->>>>>>> 2686671b
+import {
+    useTransactionState,
+    TransactionStateType,
+    TransactionEventType,
+    useBlockNumber,
+} from '@masknet/web3-shared-evm'
 import type { TransactionReceipt } from 'web3-core'
 import { useSpeedUpTransaction } from '../../../Wallet/hooks/useSpeedUpTransaction'
 import type { HappyRedPacketV1 } from '@masknet/web3-contracts/types/HappyRedPacketV1'
