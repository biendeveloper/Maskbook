--- conflicted
+++ resolved
@@ -1,8 +1,4 @@
-<<<<<<< HEAD
-import type { ChainId, FungibleTokenDetailed, FungibleTokenOutMask } from '@masknet/web3-shared'
-=======
-import type { ChainId, FungibleTokenDetailed } from '@masknet/web3-shared-evm'
->>>>>>> 2686671b
+import type { ChainId, FungibleTokenDetailed, FungibleTokenOutMask } from '@masknet/web3-shared-evm'
 
 export interface JSON_PayloadInMask {
     contract_address: string
