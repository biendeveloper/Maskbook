import { Component, useCallback, useState, useEffect, useMemo } from 'react'
import classNames from 'classnames'
import { makeStyles, createStyles, Card, Typography, Box, Link, Grid, Theme } from '@material-ui/core'
import { BigNumber } from 'bignumber.js'
import { useRemoteControlledDialog } from '../../../utils/hooks/useRemoteControlledDialog'
import { TransactionStateType } from '../../../web3/hooks/useTransactionState'
import { WalletMessages } from '../../Wallet/messages'
import { ITO_Status, JSON_PayloadInMask } from '../types'
import { useI18N } from '../../../utils/i18n-next-ui'
import type { ERC20TokenDetailed, EtherTokenDetailed } from '../../../web3/types'
import { resolveLinkOnEtherscan } from '../../../web3/pipes'
import { useChainId, useChainIdValid } from '../../../web3/hooks/useChainState'
import { useAccount } from '../../../web3/hooks/useAccount'
import OpenInNewIcon from '@material-ui/icons/OpenInNew'
import { StyledLinearProgress } from './StyledLinearProgress'
import { formatAmountPrecision, formatBalance } from '../../Wallet/formatter'
import { useAvailabilityComputed } from '../hooks/useAvailabilityComputed'
import ActionButton from '../../../extension/options-page/DashboardComponents/ActionButton'
import { formatDateTime } from '../../../utils/date'
import { getTextUILength } from '../../../utils/getTextUILength'
import { ClaimGuide, ClaimStatus } from './ClaimGuide'
import { usePostLink } from '../../../components/DataSource/usePostInfo'
import { useShareLink } from '../../../utils/hooks/useShareLink'
import { TokenIcon } from '../../../extension/options-page/DashboardComponents/TokenIcon'
import { sortTokens } from '../helpers'
import { ITO_EXCHANGE_RATION_MAX, TIME_WAIT_BLOCKCHAIN } from '../constants'
import { usePoolTradeInfo } from '../hooks/usePoolTradeInfo'
import { useDestructCallback } from '../hooks/useDestructCallback'
import { getAssetAsBlobURL } from '../../../utils/suspends/getAssetAsBlobURL'
import { EthereumMessages } from '../../Ethereum/messages'
import { usePoolPayload } from '../hooks/usePoolPayload'
import Services from '../../../extension/service'

export interface IconProps {
    size?: number
}

interface StyleProps {
    titleLength?: number
    tokenNumber?: number
}

const useStyles = makeStyles<Theme, StyleProps>((theme) =>
    createStyles({
        root: {
            position: 'relative',
            color: theme.palette.common.white,
            flexDirection: 'column',
            height: (props: StyleProps) => (props.tokenNumber! > 4 ? 425 : 405),
            minHeight: 405,
            boxSizing: 'border-box',
            backgroundAttachment: 'local',
            backgroundPosition: '0 0',
            backgroundSize: 'cover',
            backgroundRepeat: 'no-repeat',
            borderRadius: theme.spacing(1),
            paddingLeft: theme.spacing(4),
            paddingRight: theme.spacing(1),
            paddingTop: theme.spacing(4),
            paddingBottom: theme.spacing(2),
        },
        header: {
            display: 'flex',
            justifyContent: 'space-between',
            alignItems: 'end',
            width: '100%',
            maxWidth: 470,
        },
        title: {
            fontSize: (props: StyleProps) => (props.titleLength! > 31 ? '1.3rem' : '1.6rem'),
            fontWeight: 'bold',
            marginBottom: 4,
            marginRight: 4,
        },
        status: {
            background: 'rgba(20, 23, 26, 0.6)',
            padding: '5px 16px',
            whiteSpace: 'nowrap',
            borderRadius: 10,
        },
        totalText: {
            display: 'flex',
            alignItems: 'center',
        },
        tokenLink: {
            display: 'flex',
            alignItems: 'center',
            color: '#fff',
        },
        tokenIcon: {
            width: 24,
            height: 24,
        },
        totalIcon: {
            marginLeft: theme.spacing(1),
            cursor: 'pointer',
        },
        progressWrap: {
            width: 220,
            marginBottom: theme.spacing(3),
            marginTop: theme.spacing(1),
        },
        footer: {
            position: 'absolute',
            width: '90%',
            maxWidth: 470,
            bottom: theme.spacing(2),
            display: 'flex',
            justifyContent: 'space-between',
            alignItems: 'center',
        },
        fromText: {
            opacity: 0.6,
            transform: 'translateY(5px)',
        },
        rationWrap: {
            marginBottom: theme.spacing(1),
            display: 'flex',
            alignItems: 'center',
            '& > span': {
                marginLeft: theme.spacing(1),
                fontSize: 14,
                '& > b': {
                    fontSize: 16,
                    fontWeight: 'bold',
                },
            },
        },
        actionFooter: {
            marginTop: theme.spacing(1),
        },
        actionButton: {
            minHeight: 'auto',
            width: '100%',
        },
        textProviderErr: {
            color: '#EB5757',
            marginTop: theme.spacing(1),
        },
        loadingITO: {
            marginTop: 260,
            textAlign: 'center',
            fontSize: 24,
        },
        loadingITO_Button: {
            color: '#fff',
            borderColor: '#fff !important',
            margin: theme.spacing(1, 'auto'),
            minHeight: 35,
            '&:hover': {
                background: 'none',
            },
        },
        loadingWrap: {
            display: 'flex',
            justifyContent: 'center',
        },
    }),
)

//#region token item
interface TokenItemProps {
    price: string
    token: EtherTokenDetailed | ERC20TokenDetailed
    exchangeToken: EtherTokenDetailed | ERC20TokenDetailed
}

const TokenItem = ({ price, token, exchangeToken }: TokenItemProps) => {
    const classes = useStyles({})
    return (
        <>
            <TokenIcon classes={{ icon: classes.tokenIcon }} address={exchangeToken.address} />
            <Typography component="span">
                <strong>{price}</strong> {exchangeToken.symbol} / {token.symbol}
            </Typography>
        </>
    )
}
//#endregion

export interface ITO_Props {
    pid: string
    password: string
    isMask?: boolean
    testNums?: Number[]
}

export function ITO(props: ITO_Props) {
    // context
    const account = useAccount()
    const postLink = usePostLink()
    const chainId = useChainId()
    const chainIdValid = useChainIdValid()
    const [destructState, destructCallback, resetDestructCallback] = useDestructCallback(props.isMask ?? false)
    const [openClaimDialog, setOpenClaimDialog] = useState(false)
    const [claimDialogStatus, setClaimDialogStatus] = useState(ClaimStatus.Remind)

    // assets
    const PoolBackground = getAssetAsBlobURL(new URL('../assets/pool-background.jpg', import.meta.url))

    const { pid, password, isMask, testNums } = props
    const { payload: payload_, retry: retryPoolPayload } = usePoolPayload(pid)

    // append the password from the outcoming pool
    const payload: JSON_PayloadInMask = {
        ...payload_,
        password: payload_.password || password,
        is_mask: isMask ?? false,
        test_nums: (testNums as number[]) ?? undefined,
    }
    const {
        token,
        total: payload_total,
        seller,
        total_remaining: payload_total_remaining,
        exchange_amounts,
        exchange_tokens,
        limit,
        start_time,
        end_time,
        message,
    } = payload

    const { t } = useI18N()
    const classes = useStyles({ titleLength: getTextUILength(message), tokenNumber: exchange_tokens.length })

    const total = new BigNumber(payload_total)
    const total_remaining = new BigNumber(payload_total_remaining)
    const sold = total.minus(total_remaining)

    //#region token detailed
    const {
        value: availability,
        computed: availabilityComputed,
        loading: loadingAvailability,
        retry: retryAvailability,
    } = useAvailabilityComputed(payload)
    //#ednregion

    const { listOfStatus, canClaimMaskITO, unlockTime } = availabilityComputed

    const isAccountSeller =
        payload.seller.address.toLowerCase() === account.toLowerCase() && chainId === payload.chain_id
    const noRemain = total_remaining.isZero()

    //#region remote controlled select provider dialog
    const [, setSelectProviderDialogOpen] = useRemoteControlledDialog(WalletMessages.events.selectProviderDialogUpdated)
    const onConnect = useCallback(() => {
        setSelectProviderDialogOpen({
            open: true,
        })
    }, [setSelectProviderDialogOpen])
    //#endregion

    //#region buy info
    const { value: tradeInfo, loading: loadingTradeInfo, retry: retryPoolTradeInfo } = usePoolTradeInfo(pid, account)
    const isBuyer =
        chainId === payload.chain_id &&
        payload.buyers.map((val) => val.address.toLowerCase()).includes(account.toLowerCase())
    const shareSuccessLink = useShareLink(
        t('plugin_ito_claim_success_share', {
            user: seller.name,
            link: postLink,
            symbol: token.symbol,
        }),
    )
    const canWithdraw = useMemo(
        () => isAccountSeller && !tradeInfo?.destructInfo && (listOfStatus.includes(ITO_Status.expired) || noRemain),
        [tradeInfo, listOfStatus, isAccountSeller, noRemain],
    )

    const refundAmount = useMemo(
        () =>
            tradeInfo?.buyInfo
                ? new BigNumber(tradeInfo?.buyInfo.amount).minus(new BigNumber(tradeInfo?.buyInfo.amount_sold))
                : new BigNumber(0),
        [tradeInfo],
    )
    // out of stock
    const refundAllAmount = tradeInfo?.buyInfo && new BigNumber(tradeInfo?.buyInfo.amount_sold).isZero()

    const onShareSuccess = useCallback(async () => {
        window.open(shareSuccessLink, '_blank', 'noopener noreferrer')
    }, [shareSuccessLink])
    //#endregion

    const shareLink = useShareLink(
        t('plugin_ito_claim_foreshow_share', {
            link: postLink,
            name: token.name,
            symbol: token.symbol ?? 'token',
        }),
    )
    const onShare = useCallback(async () => {
        window.open(shareLink, '_blank', 'noopener noreferrer')
    }, [shareLink])
    const onUnlock = useCallback(async () => {
        setClaimDialogStatus(ClaimStatus.Unlock)
        setOpenClaimDialog(true)
    }, [])
    const onClaim = useCallback(async () => {
        setClaimDialogStatus(ClaimStatus.Remind)
        setOpenClaimDialog(true)
    }, [])

    const retryITOCard = useCallback(() => {
        retryPoolPayload()
        retryPoolTradeInfo()
        retryAvailability()
    }, [retryPoolPayload, retryPoolTradeInfo, retryAvailability])

    //#region withdraw
    const [_, setTransactionDialogOpen] = useRemoteControlledDialog(
        EthereumMessages.events.transactionDialogUpdated,
        (ev) => {
            if (ev.open) return
            if (destructState.type !== TransactionStateType.CONFIRMED) return
            resetDestructCallback()
            retryITOCard()
        },
    )

    useEffect(() => {
        const timeToExpired = end_time * 1000 - new Date().getTime()
        if (timeToExpired < 0 || listOfStatus.includes(ITO_Status.expired)) return

        const timer = setTimeout(() => {
            setOpenClaimDialog(false)
            retryITOCard()
        }, timeToExpired + TIME_WAIT_BLOCKCHAIN)

        return () => clearTimeout(timer)
    }, [listOfStatus, setOpenClaimDialog, end_time, retryITOCard])

    useEffect(() => {
        if (destructState.type === TransactionStateType.UNKNOWN) return
        let summary = t('plugin_ito_withdraw')
        if (!noRemain) {
            summary += ' ' + formatBalance(total_remaining, token.decimals ?? 0) + ' ' + token.symbol
        }
        availability?.exchange_addrs.forEach((addr, i) => {
            const token = exchange_tokens.find((t) => t.address.toLowerCase() === addr.toLowerCase())
            const comma = noRemain && i === 0 ? ' ' : ', '
            if (token) {
                summary +=
                    comma +
                    formatBalance(new BigNumber(availability?.exchanged_tokens[i]), token.decimals ?? 0) +
                    ' ' +
                    token.symbol
            }
        })
        setTransactionDialogOpen({
            open: true,
            state: destructState,
            summary,
        })
    }, [destructState])

    const onWithdraw = useCallback(async () => {
        destructCallback(payload.pid)
    }, [destructCallback, payload.pid])
    //#endregion

    const swapStatusText = useMemo(() => {
        if (listOfStatus.includes(ITO_Status.waited)) return t('plugin_ito_status_no_start')
        if (listOfStatus.includes(ITO_Status.expired)) return t('plugin_ito_expired')
        if (listOfStatus.includes(ITO_Status.started)) {
            if (total_remaining.isZero()) {
                return t('plugin_ito_status_out_of_stock')
            }
            return t('plugin_ito_status_ongoing')
        }

        return ''
    }, [listOfStatus, t, total_remaining])

    const swapResultText = useMemo(() => {
        if (refundAllAmount) {
            return t('plugin_ito_out_of_stock_hit')
        }

        const _text = t('plugin_ito_your_claimed_amount', {
            amount: formatBalance(new BigNumber(availability?.swapped ?? 0), token.decimals),
            symbol: token.symbol,
        })

        if (refundAmount.isZero() || refundAmount.isLessThan(0)) {
            return `${_text}.`
        }

        return `${_text}, ${t('plugin_ito_your_refund_amount', {
            amount: formatBalance(refundAmount, tradeInfo?.buyInfo?.token.decimals ?? 0),
            symbol: tradeInfo?.buyInfo?.token.symbol,
        })}`
    }, [
        availability?.swapped,
        refundAllAmount,
        refundAmount,
        t,
        token.decimals,
        token.symbol,
        tradeInfo?.buyInfo?.token.decimals,
        tradeInfo?.buyInfo?.token.symbol,
    ])

    const footerStartTime = useMemo(
        () => (
            <Typography variant="body1">
                {t('plugin_ito_list_start_date', { date: formatDateTime(new Date(start_time * 1000), true) })}
            </Typography>
        ),
        [start_time, t],
    )

    const footerEndTime = useMemo(
        () => (
            <Typography variant="body1">
                {t('plugin_ito_swap_end_date', {
                    date: formatDateTime(new Date(end_time * 1000), true),
                })}
            </Typography>
        ),
        [end_time, t],
    )

    const footerSwapInfo = useMemo(
        () => (
            <>
                <Typography variant="body1">{swapResultText}</Typography>
                {footerEndTime}
            </>
        ),
        [footerEndTime, swapResultText],
    )

    const footerNormal = useMemo(
        () => (
            <>
                <Typography variant="body1">
                    {t('plugin_ito_allocation_per_wallet', {
                        limit: `: ${formatBalance(new BigNumber(limit), token.decimals)}`,
                        token: token.symbol,
                    })}
                </Typography>

                {listOfStatus.includes(ITO_Status.waited)
                    ? footerStartTime
                    : listOfStatus.includes(ITO_Status.started)
                    ? footerEndTime
                    : null}
            </>
        ),
        [footerEndTime, footerStartTime, limit, listOfStatus, t, token.decimals, token.symbol],
    )

    return (
        <div>
            <Card className={classes.root} elevation={0} style={{ backgroundImage: `url(${PoolBackground})` }}>
                <Box className={classes.header}>
                    <Typography variant="h5" className={classes.title}>
                        {message}
                    </Typography>
                    {swapStatusText ? (
                        <Typography variant="body2" className={classes.status}>
                            {swapStatusText}
                        </Typography>
                    ) : null}
                </Box>
                <Typography variant="body2" className={classes.totalText}>
                    {t('plugin_ito_swapped_status', {
                        remain: formatAmountPrecision(sold, token.decimals),
                        total: formatAmountPrecision(total, token.decimals),
                        token: token.symbol,
                    })}
                    <Link
                        className={classes.tokenLink}
                        href={`${resolveLinkOnEtherscan(token.chainId)}/token/${token.address}`}
                        target="_blank"
                        rel="noopener noreferrer">
                        <OpenInNewIcon fontSize="small" className={classes.totalIcon} />
                    </Link>
                </Typography>
                <Box className={classes.progressWrap}>
                    <StyledLinearProgress
                        variant="determinate"
                        value={Number(sold.multipliedBy(100).dividedBy(total))}
                    />
                </Box>
                <Box>
                    {exchange_tokens
                        .slice(0, ITO_EXCHANGE_RATION_MAX)
                        .sort(sortTokens)
                        .map((exchangeToken, i) => (
                            <div className={classes.rationWrap} key={i}>
                                <TokenItem
                                    price={formatBalance(
                                        new BigNumber(exchange_amounts[i * 2])
                                            .dividedBy(new BigNumber(exchange_amounts[i * 2 + 1]))
                                            .multipliedBy(
                                                new BigNumber(10).pow(token.decimals - exchange_tokens[i].decimals),
                                            )
                                            .multipliedBy(new BigNumber(10).pow(exchange_tokens[i].decimals))
                                            .integerValue(),
                                        exchange_tokens[i].decimals,
                                    )}
                                    token={token}
                                    exchangeToken={exchangeToken}
                                />
                            </div>
                        ))}
                </Box>
                <Box className={classes.footer}>
                    <div>
                        {isBuyer
                            ? footerSwapInfo
                            : listOfStatus.includes(ITO_Status.expired)
                            ? footerEndTime
                            : footerNormal}
                    </div>
                    <Typography variant="body1" className={classes.fromText}>
                        {`From: @${seller.name}`}
                    </Typography>
                </Box>
            </Card>

            <Box className={classes.actionFooter}>
                {total_remaining.isZero() && !isBuyer && !canWithdraw ? (
                    <ActionButton
                        disabled
                        onClick={() => undefined}
                        variant="contained"
                        size="large"
                        className={classes.actionButton}>
                        {t('plugin_ito_status_out_of_stock')}
                    </ActionButton>
                ) : loadingTradeInfo || loadingAvailability ? (
                    <ActionButton
                        disabled
                        onClick={() => undefined}
                        variant="contained"
                        size="large"
                        className={classes.actionButton}>
                        {t('plugin_ito_loading')}
                    </ActionButton>
                ) : !account || !chainIdValid ? (
                    <ActionButton onClick={onConnect} variant="contained" size="large" className={classes.actionButton}>
                        {t('plugin_wallet_connect_a_wallet')}
                    </ActionButton>
                ) : canWithdraw ? (
                    <ActionButton
                        onClick={onWithdraw}
                        variant="contained"
                        size="large"
                        className={classes.actionButton}>
                        {t('plugin_ito_withdraw')}
                    </ActionButton>
                ) : isBuyer ? (
                    canClaimMaskITO === false && isMask && unlockTime ? (
                        <ActionButton
                            onClick={() => undefined}
                            variant="contained"
                            size="large"
                            disabled={true}
                            className={classes.actionButton}>
                            {t('plugin_ito_wait_unlock_time', {
                                unlockTime: new Date(1000 * Number(unlockTime!)).toUTCString(),
                            })}
                        </ActionButton>
                    ) : (
                        <ActionButton
                            onClick={onShareSuccess}
                            variant="contained"
                            size="large"
                            className={classes.actionButton}>
                            {t('plugin_ito_share')}
                        </ActionButton>
                    )
                ) : listOfStatus.includes(ITO_Status.expired) ? (
                    <ActionButton
                        disabled
                        onClick={() => undefined}
                        variant="contained"
                        size="large"
                        className={classes.actionButton}>
                        {t('plugin_ito_expired')}
<<<<<<< HEAD
                    </ActionButton>
                ) : listOfStatus.includes(ITO_Status.waited) ? (
                    <ActionButton onClick={onShare} variant="contained" size="large" className={classes.actionButton}>
                        {t('plugin_ito_share')}
=======
>>>>>>> b295b660
                    </ActionButton>
                ) : listOfStatus.includes(ITO_Status.waited) ? (
                    <Grid container spacing={2}>
                        <Grid item xs={6}>
                            <ActionButton
                                onClick={onUnlock}
                                variant="contained"
                                size="large"
                                className={classes.actionButton}>
                                {t('plugin_ito_unlock_in_advance')}
                            </ActionButton>
                        </Grid>
                        <Grid item xs={6}>
                            <ActionButton
                                onClick={onShare}
                                variant="contained"
                                size="large"
                                className={classes.actionButton}>
                                {t('plugin_ito_share')}
                            </ActionButton>
                        </Grid>
                    </Grid>
                ) : listOfStatus.includes(ITO_Status.started) ? (
                    <ActionButton onClick={onClaim} variant="contained" size="large" className={classes.actionButton}>
                        {t('plugin_ito_enter')}
                    </ActionButton>
                ) : null}
            </Box>
            <ClaimGuide
                status={claimDialogStatus}
                payload={payload}
                shareSuccessLink={shareSuccessLink}
                isBuyer={isBuyer}
                exchangeTokens={exchange_tokens}
                open={openClaimDialog}
                onUpdate={setClaimDialogStatus}
                onClose={() => setOpenClaimDialog(false)}
                retryPayload={retryITOCard}
            />
        </div>
    )
}

export function ITO_Loading() {
    const { t } = useI18N()
    const PoolBackground = getAssetAsBlobURL(new URL('../assets/pool-loading-background.jpg', import.meta.url))
    const classes = useStyles({})

    return (
        <div>
            <Card
                className={classNames(classes.root, classes.loadingWrap)}
                elevation={0}
                style={{ backgroundImage: `url(${PoolBackground})` }}>
                <Typography variant="body1" className={classes.loadingITO}>
                    {t('plugin_ito_loading')}
                </Typography>
            </Card>
        </div>
    )
}

function ITO_LoadingFailUI({
    retryPoolPayload,
    isConnectMetaMask = false,
}: {
    retryPoolPayload: () => void
    isConnectMetaMask?: boolean
}) {
    const { t } = useI18N()
    const PoolBackground = getAssetAsBlobURL(new URL('../assets/pool-loading-background.jpg', import.meta.url))
    const classes = useStyles({})
    return (
        <Card
            className={classNames(classes.root, classes.loadingWrap)}
            elevation={0}
            style={{ backgroundImage: `url(${PoolBackground})` }}>
            <Typography variant="body1" className={classes.loadingITO}>
                {isConnectMetaMask ? '' : t('plugin_ito_loading_failed')}
            </Typography>
            <ActionButton
                onClick={retryPoolPayload}
                variant="outlined"
                size="large"
                color="primary"
                className={classes.loadingITO_Button}>
                {isConnectMetaMask ? t('plugin_wallet_connect_to_metamask') : t('plugin_ito_loading_try_again')}
            </ActionButton>
        </Card>
    )
}

export function ITO_ConnectMetaMask() {
    return (
        <ITO_LoadingFailUI
            retryPoolPayload={async () => await Services.Ethereum.connectMetaMask()}
            isConnectMetaMask={true}
        />
    )
}

export class ITO_LoadingFail extends Component<{ retryPoolPayload: () => void }> {
    static getDerivedStateFromError(error: unknown) {
        return { error }
    }
    state: { error: Error | null } = { error: null }
    render() {
        if (this.state.error) {
            return (
                <ITO_LoadingFailUI
                    retryPoolPayload={() => {
                        this.setState({ error: null })
                        this.props.retryPoolPayload()
                    }}
                />
            )
        }
        return this.props.children
    }
}<|MERGE_RESOLUTION|>--- conflicted
+++ resolved
@@ -583,13 +583,6 @@
                         size="large"
                         className={classes.actionButton}>
                         {t('plugin_ito_expired')}
-<<<<<<< HEAD
-                    </ActionButton>
-                ) : listOfStatus.includes(ITO_Status.waited) ? (
-                    <ActionButton onClick={onShare} variant="contained" size="large" className={classes.actionButton}>
-                        {t('plugin_ito_share')}
-=======
->>>>>>> b295b660
                     </ActionButton>
                 ) : listOfStatus.includes(ITO_Status.waited) ? (
                     <Grid container spacing={2}>
