import { useMemo } from 'react'
import { DecryptPost } from './DecryptedPost/DecryptedPost'
import { AddToKeyStore } from './AddToKeyStore'
import type { ProfileIdentifier } from '../../database/type'
import type { TypedMessageTuple } from '@masknet/shared'
import { usePostInfoDetails } from '../DataSource/usePostInfo'
import { createInjectHooksRenderer, useActivatedPluginsSNSAdaptor } from '@masknet/plugin-infra'

const PluginHooksRenderer = createInjectHooksRenderer(useActivatedPluginsSNSAdaptor, (plugin) => plugin.PostInspector)

export interface PostInspectorProps {
    onDecrypted(post: TypedMessageTuple): void
    needZip(): void
    publicKeyUIDecoder(x: string): string[]
    /** @default 'before' */
    slotPosition?: 'before' | 'after'
    currentIdentity: ProfileIdentifier
}
/**
 * This component and it's decedents MUST ONLY rely on PostInfo.
 * SNS Adaptor might not be available.
 */
export function PostInspector(_props: PostInspectorProps) {
    const { needZip, onDecrypted, publicKeyUIDecoder, slotPosition, currentIdentity } = _props
    const postBy = usePostInfoDetails.postBy()
    const postContent = usePostInfoDetails.postContent()
    const encryptedPost = usePostInfoDetails.postPayload()
    const postImages = usePostInfoDetails.postMetadataImages()
    const provePost = useMemo(() => publicKeyUIDecoder(postContent), [postContent, publicKeyUIDecoder])

<<<<<<< HEAD
    if (postBy.isUnknown) return <slot />
=======
    const debugInfo = isDebugging ? (
        <DebugList
            items={[
                ['Post by', postBy.userId],
                [
                    'Who am I',
                    whoAmI ? `Nickname ${whoAmI.nickname || 'unknown'}, UserID ${whoAmI.identifier.userId}` : 'Unknown',
                ],
                ['My fingerprint', whoAmI?.linkedPersona?.fingerprint ?? 'Unknown'],
                ['Post ID', postId?.toText() || 'Unknown'],
                ['Post Content', postContent],
                ['Post Attachment Links', JSON.stringify(postImages)],
            ]}
        />
    ) : null
>>>>>>> 3d6dd88d

    if (encryptedPost.ok || postImages.length) {
        needZip()
        return withAdditionalContent(<DecryptPost onDecrypted={onDecrypted} currentIdentity={currentIdentity} />)
    } else if (provePost.length) {
        return withAdditionalContent(<AddToKeyStore postBy={postBy} provePost={postContent} />)
    }
    return withAdditionalContent(null)
    function withAdditionalContent(x: JSX.Element | null) {
        const slot = encryptedPost.ok ? null : <slot />
        return (
            <>
<<<<<<< HEAD
                {slotPosition !== 'after' && slot}
=======
                {process.env.NODE_ENV === 'development' && postBy.isUnknown ? (
                    <h2 style={{ background: 'red', color: 'white' }}>Please fix me. Post author is $unknown</h2>
                ) : null}
                {props.slotPosition !== 'after' && slot}
>>>>>>> 3d6dd88d
                {x}
                <PluginHooksRenderer />
                {slotPosition !== 'before' && slot}
            </>
        )
    }
}<|MERGE_RESOLUTION|>--- conflicted
+++ resolved
@@ -28,26 +28,6 @@
     const postImages = usePostInfoDetails.postMetadataImages()
     const provePost = useMemo(() => publicKeyUIDecoder(postContent), [postContent, publicKeyUIDecoder])
 
-<<<<<<< HEAD
-    if (postBy.isUnknown) return <slot />
-=======
-    const debugInfo = isDebugging ? (
-        <DebugList
-            items={[
-                ['Post by', postBy.userId],
-                [
-                    'Who am I',
-                    whoAmI ? `Nickname ${whoAmI.nickname || 'unknown'}, UserID ${whoAmI.identifier.userId}` : 'Unknown',
-                ],
-                ['My fingerprint', whoAmI?.linkedPersona?.fingerprint ?? 'Unknown'],
-                ['Post ID', postId?.toText() || 'Unknown'],
-                ['Post Content', postContent],
-                ['Post Attachment Links', JSON.stringify(postImages)],
-            ]}
-        />
-    ) : null
->>>>>>> 3d6dd88d
-
     if (encryptedPost.ok || postImages.length) {
         needZip()
         return withAdditionalContent(<DecryptPost onDecrypted={onDecrypted} currentIdentity={currentIdentity} />)
@@ -59,14 +39,10 @@
         const slot = encryptedPost.ok ? null : <slot />
         return (
             <>
-<<<<<<< HEAD
                 {slotPosition !== 'after' && slot}
-=======
                 {process.env.NODE_ENV === 'development' && postBy.isUnknown ? (
                     <h2 style={{ background: 'red', color: 'white' }}>Please fix me. Post author is $unknown</h2>
                 ) : null}
-                {props.slotPosition !== 'after' && slot}
->>>>>>> 3d6dd88d
                 {x}
                 <PluginHooksRenderer />
                 {slotPosition !== 'before' && slot}
