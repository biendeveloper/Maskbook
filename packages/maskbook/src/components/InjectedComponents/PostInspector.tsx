--- conflicted
+++ resolved
@@ -1,30 +1,9 @@
-<<<<<<< HEAD
-import { useEffect, useMemo, useRef } from 'react'
+import { useMemo } from 'react'
 import { DecryptPost } from './DecryptedPost/DecryptedPost'
 import { AddToKeyStore } from './AddToKeyStore'
 import type { ProfileIdentifier } from '../../database/type'
 import type { TypedMessageTuple } from '@masknet/shared'
-import type { PluginConfig } from '../../plugins/types'
-import { PluginUI } from '../../plugins/PluginUI'
-import { usePostInfoDetails, usePostInfo } from '../DataSource/usePostInfo'
-import { ErrorBoundary } from '../shared/ErrorBoundary'
-=======
-import { useState, useEffect, useMemo } from 'react'
-import { useAsync } from 'react-use'
-import { DecryptPost, DecryptPostProps } from './DecryptedPost/DecryptedPost'
-import { AddToKeyStore, AddToKeyStoreProps } from './AddToKeyStore'
-import Services from '../../extension/service'
-import { ProfileIdentifier } from '../../database/type'
-import type { Profile } from '../../database'
-import { useCurrentIdentity, useFriendsList } from '../DataSource/useActivatedUI'
-import { useValueRef } from '@masknet/shared'
-import { debugModeSetting } from '../../settings/settings'
-import { DebugList } from '../DebugModeUI/DebugList'
-import type { TypedMessageTuple } from '@masknet/shared'
 import { usePostInfoDetails } from '../DataSource/usePostInfo'
-import type { PayloadAlpha40_Or_Alpha39, PayloadAlpha38 } from '../../utils/type-transform/Payload'
-import { decodePublicKeyUI } from '../../social-network/utils/text-payload-ui'
->>>>>>> 8fa07844
 import { createInjectHooksRenderer, useActivatedPluginsSNSAdaptor } from '@masknet/plugin-infra'
 
 const PluginHooksRenderer = createInjectHooksRenderer(useActivatedPluginsSNSAdaptor, (plugin) => plugin.PostInspector)
@@ -65,13 +44,7 @@
                 {slotPosition !== 'after' && slot}
                 {x}
                 <PluginHooksRenderer />
-<<<<<<< HEAD
-                <OldPluginPostInspector />
-                {slotPosition === 'after' && slot}
-=======
-                {debugInfo}
-                {props.slotPosition !== 'before' && slot}
->>>>>>> 8fa07844
+                {slotPosition !== 'before' && slot}
             </>
         )
     }
