--- conflicted
+++ resolved
@@ -129,13 +129,11 @@
         if (deconstructedPayload.ok)
             makeProgress(
                 'post text',
-<<<<<<< HEAD
                 ServicesWithProgress.decryptFromText(
                     deconstructedPayload.val,
                     postBy,
                     currentIdentity.network,
                     currentIdentity,
-                    sharedPublic,
                     postURL,
                 ),
             )
@@ -148,17 +146,9 @@
                     postBy,
                     currentIdentity.network,
                     currentIdentity,
-                    false,
                     postURL,
                 ),
             )
-=======
-                ServicesWithProgress.decryptFromText(deconstructedPayload.val, postBy, whoAmI.network, whoAmI, postURL),
-            )
-        postMetadataImages.forEach((url) => {
-            if (signal.signal.aborted) return
-            makeProgress(url, ServicesWithProgress.decryptFromImageUrl(url, postBy, whoAmI.network, whoAmI, postURL))
->>>>>>> 7fea0e27
         })
         return () => signal.abort()
     }, [
@@ -167,12 +157,8 @@
         (deconstructedPayload.val as Payload)?.encryptedText,
         postBy.toText(),
         postMetadataImages.join(),
-<<<<<<< HEAD
         sharedPublic,
         currentIdentity.toText(),
-=======
-        whoAmI.toText(),
->>>>>>> 7fea0e27
     ])
 
     // pass 2:
