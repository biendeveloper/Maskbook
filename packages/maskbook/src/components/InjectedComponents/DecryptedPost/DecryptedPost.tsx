<<<<<<< HEAD
import { Fragment, useEffect, useReducer, useState } from 'react'
=======
import { Fragment, useEffect, useMemo, useReducer, useState } from 'react'
import { makeTypedMessageTuple, TypedMessageTuple, or } from '@masknet/shared'
>>>>>>> 4f6130c5
import { unreachable } from '@dimensiondev/kit'
import { makeTypedMessageTuple, TypedMessageTuple } from '@masknet/shared'

import { ServicesWithProgress } from '../../../extension/service'
import type { ProfileIdentifier } from '../../../database/type'
import type {
    DecryptionProgress,
    FailureDecryption,
    SuccessDecryption,
} from '../../../extension/background-script/CryptoServices/decryptFrom'
import { DecryptPostSuccess, DecryptPostSuccessProps } from './DecryptedPostSuccess'
import { DecryptPostAwaiting, DecryptPostAwaitingProps } from './DecryptPostAwaiting'
import { DecryptPostFailed, DecryptPostFailedProps } from './DecryptPostFailed'
import { DecryptedPostDebug } from './DecryptedPostDebug'
import { usePostClaimedAuthor, usePostInfoDetails, usePostInfoSharedPublic } from '../../DataSource/usePostInfo'
import { asyncIteratorWithResult } from '../../../utils/type-transform/asyncIteratorHelpers'
import { usePostInfo } from '../../../components/DataSource/usePostInfo'
import type { Payload } from '../../../utils/type-transform/Payload'

function progressReducer(
    state: { key: string; progress: SuccessDecryption | FailureDecryption | DecryptionProgress }[],
    payload: {
        type: 'refresh'
        key: string
        progress: SuccessDecryption | FailureDecryption | DecryptionProgress
    },
) {
    const { key, progress } = payload
    const currentProgressIndex = state.findIndex((x) => x.key === key)
    if (currentProgressIndex === -1) {
        return [
            ...state,
            {
                key,
                progress,
            },
        ]
    }
    const currentProgress = state[currentProgressIndex].progress
    if (currentProgress && currentProgress.type !== 'progress' && progress.type === 'progress') return state
    state[currentProgressIndex] = {
        key,
        progress,
    }
    return [...state]
}

export interface DecryptPostProps {
    onDecrypted: (post: TypedMessageTuple) => void
    currentIdentity: ProfileIdentifier
    successComponent?: React.ComponentType<DecryptPostSuccessProps>
    successComponentProps?: Partial<DecryptPostSuccessProps>
    waitingComponent?: React.ComponentType<DecryptPostAwaitingProps>
    waitingComponentProps?: Partial<DecryptPostAwaitingProps>
    failedComponent?: React.ComponentType<DecryptPostFailedProps>
    failedComponentProps?: Partial<DecryptPostFailedProps>
}
export function DecryptPost(props: DecryptPostProps) {
    const { currentIdentity, onDecrypted } = props
    const deconstructedPayload = usePostInfoDetails.postPayload()
    const authorInPayload = usePostClaimedAuthor()
    const current = usePostInfo()!
    const currentPostBy = usePostInfoDetails.postBy()
    const decryptedPayloadForImage = usePostInfoDetails.decryptedPayloadForImage()
    const postBy = or(authorInPayload, currentPostBy)
    const postMetadataImages = usePostInfoDetails.postMetadataImages()
    const Success = props.successComponent || DecryptPostSuccess
    const Awaiting = props.waitingComponent || DecryptPostAwaiting
    const Failed = props.failedComponent || DecryptPostFailed

    //#region Debug info
    const [debugHash, setDebugHash] = useState<string>('Unknown')
    //#endregion

    //#region Progress
    const [progress, dispatch] = useReducer(progressReducer, [])
    //#endregion

    //#region decrypt

    // pass 1:
    // decrypt post content and image attachments
    const decryptedPayloadForImageAlpha38 = decryptedPayloadForImage?.version === -38 ? decryptedPayloadForImage : null
    const sharedPublic = usePostInfoSharedPublic() || decryptedPayloadForImageAlpha38?.sharedPublic

    useEffect(() => {
        const signal = new AbortController()
        async function makeProgress(
            key: string,
            decryptionProcess: ReturnType<typeof ServicesWithProgress.decryptFromText>,
        ) {
            const refreshProgress = (progress: SuccessDecryption | FailureDecryption | DecryptionProgress) =>
                dispatch({
                    type: 'refresh',
                    key,
                    progress,
                })
            for await (const process of asyncIteratorWithResult(decryptionProcess)) {
                if (signal.signal.aborted)
                    return decryptionProcess.return?.({ type: 'error', internal: true, error: 'aborted' })
                if (process.done) {
                    if (process.value.type === 'success') {
                        current.iv.value = process.value.iv
                        current.decryptedPayloadForImage.value = process.value.decryptedPayloadForImage
                    }
                    return refreshProgress(process.value)
                }
                const status = process.value
                if (status.type === 'debug') {
                    switch (status.debug) {
                        case 'debug_finding_hash':
                            setDebugHash(status.hash.join('-'))
                            break
                        default:
                            unreachable(status.debug)
                    }
                } else refreshProgress(status)
                if (status.type === 'progress') {
                    if (status.progress === 'intermediate_success') refreshProgress(status.data)
                    else if (status.progress === 'iv_decrypted') current.iv.value = status.iv
                    else if (status.progress === 'payload_decrypted')
                        current.decryptedPayloadForImage.value = status.decryptedPayloadForImage
                }
            }
        }

        if (deconstructedPayload.ok)
            makeProgress(
                'post text',
                ServicesWithProgress.decryptFromText(
                    deconstructedPayload.val,
                    postBy,
                    currentIdentity.network,
                    currentIdentity,
                    sharedPublic,
                ),
            )
        postMetadataImages.forEach((url) => {
            if (signal.signal.aborted) return
            makeProgress(
                url,
                ServicesWithProgress.decryptFromImageUrl(
                    url,
                    postBy,
                    currentIdentity.network,
                    currentIdentity,
                    undefined,
                ),
            )
        })
        return () => signal.abort()
    }, [
        current.iv,
        deconstructedPayload.ok,
        (deconstructedPayload.val as Payload)?.encryptedText,
        postBy.toText(),
        postMetadataImages.join(),
        sharedPublic,
        currentIdentity.toText(),
    ])

    // pass 2:
    // decrypt rest attachments which depend on post content
    // const decryptedPostContent = progress.find((p) => p.key === postContent)
    // useEffect(() => {
    //     if (decryptedPostContent?.progress.type !== 'success') return
    //     // TODO:
    //     // decrypt shuffled image here
    // }, [decryptedPostContent])

    // pass 3:
    // inovke callback
    const firstSucceedDecrypted = progress.find((p) => p.progress.type === 'success')
    useEffect(() => {
        if (firstSucceedDecrypted?.progress.type !== 'success') return
        onDecrypted(makeTypedMessageTuple([firstSucceedDecrypted.progress.content]))
    }, [firstSucceedDecrypted, onDecrypted])
    //#endregion

    // it's not a secret post
    if (!deconstructedPayload.ok && progress.every((x) => x.progress.internal)) return null
    return (
        <>
            {progress
                // the internal progress should not display to the end-user
                .filter(({ progress }) => !progress.internal)
                .map(({ progress }, index) => (
                    <Fragment key={index}>{renderProgress(progress)}</Fragment>
                ))}
        </>
    )

    function renderProgress(progress: SuccessDecryption | FailureDecryption | DecryptionProgress) {
        const render = () => {
            switch (progress.type) {
                case 'success':
                    return (
                        <Success
                            data={progress}
                            sharedPublic={sharedPublic}
                            author={authorInPayload}
                            postedBy={currentPostBy}
                            {...props.successComponentProps}
                        />
                    )
                case 'error':
                    return (
                        <Failed
                            error={new Error(progress.error)}
                            author={authorInPayload}
                            postedBy={currentPostBy}
                            {...props.failedComponentProps}
                        />
                    )
                case 'progress':
                    return (
                        <Awaiting
                            type={progress}
                            author={authorInPayload}
                            postedBy={currentPostBy}
                            {...props.waitingComponentProps}
                        />
                    )
                default:
                    return null
            }
        }
        const rendered = render()
        if (!rendered) return null
        return (
            <>
                {rendered}
                <DecryptedPostDebug
                    debugHash={debugHash}
                    currentIdentity={currentIdentity}
                    decryptedResult={progress.type === 'progress' ? null : progress}
                />
            </>
        )
    }
}<|MERGE_RESOLUTION|>--- conflicted
+++ resolved
@@ -1,11 +1,6 @@
-<<<<<<< HEAD
 import { Fragment, useEffect, useReducer, useState } from 'react'
-=======
-import { Fragment, useEffect, useMemo, useReducer, useState } from 'react'
 import { makeTypedMessageTuple, TypedMessageTuple, or } from '@masknet/shared'
->>>>>>> 4f6130c5
 import { unreachable } from '@dimensiondev/kit'
-import { makeTypedMessageTuple, TypedMessageTuple } from '@masknet/shared'
 
 import { ServicesWithProgress } from '../../../extension/service'
 import type { ProfileIdentifier } from '../../../database/type'
