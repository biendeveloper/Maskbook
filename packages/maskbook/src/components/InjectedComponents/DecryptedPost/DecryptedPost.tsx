import { Fragment, useEffect, useReducer, useState } from 'react'
import { makeTypedMessageTuple, TypedMessageTuple, or } from '@masknet/shared'
import { unreachable } from '@dimensiondev/kit'

import { ServicesWithProgress } from '../../../extension/service'
import type { ProfileIdentifier } from '../../../database/type'
import type {
    DecryptionProgress,
    FailureDecryption,
    SuccessDecryption,
} from '../../../extension/background-script/CryptoServices/decryptFrom'
import { DecryptPostSuccess, DecryptPostSuccessProps } from './DecryptedPostSuccess'
import { DecryptPostAwaiting, DecryptPostAwaitingProps } from './DecryptPostAwaiting'
import { DecryptPostFailed, DecryptPostFailedProps } from './DecryptPostFailed'
import { DecryptedPostDebug } from './DecryptedPostDebug'
import { usePostClaimedAuthor, usePostInfoDetails, usePostInfoSharedPublic } from '../../DataSource/usePostInfo'
import { asyncIteratorWithResult } from '../../../utils/type-transform/asyncIteratorHelpers'
import { usePostInfo } from '../../../components/DataSource/usePostInfo'
import type { Payload } from '../../../utils/type-transform/Payload'

function progressReducer(
    state: { key: string; progress: SuccessDecryption | FailureDecryption | DecryptionProgress }[],
    payload: {
        type: 'refresh'
        key: string
        progress: SuccessDecryption | FailureDecryption | DecryptionProgress
    },
) {
    const { key, progress } = payload
    const currentProgressIndex = state.findIndex((x) => x.key === key)
    if (currentProgressIndex === -1) {
        return [
            ...state,
            {
                key,
                progress,
            },
        ]
    }
    const currentProgress = state[currentProgressIndex].progress
    if (currentProgress && currentProgress.type !== 'progress' && progress.type === 'progress') return state
    state[currentProgressIndex] = {
        key,
        progress,
    }
    return [...state]
}

export interface DecryptPostProps {
    onDecrypted: (post: TypedMessageTuple) => void
    currentIdentity: ProfileIdentifier
    successComponent?: React.ComponentType<DecryptPostSuccessProps>
    successComponentProps?: Partial<DecryptPostSuccessProps>
    waitingComponent?: React.ComponentType<DecryptPostAwaitingProps>
    waitingComponentProps?: Partial<DecryptPostAwaitingProps>
    failedComponent?: React.ComponentType<DecryptPostFailedProps>
    failedComponentProps?: Partial<DecryptPostFailedProps>
}
export function DecryptPost(props: DecryptPostProps) {
    const { currentIdentity, onDecrypted } = props
    const deconstructedPayload = usePostInfoDetails.postPayload()
    const authorInPayload = usePostClaimedAuthor()
    const current = usePostInfo()!
    const currentPostBy = usePostInfoDetails.postBy()
    const decryptedPayloadForImage = usePostInfoDetails.decryptedPayloadForImage()
    const postBy = or(authorInPayload, currentPostBy)
    const postMetadataImages = usePostInfoDetails.postMetadataImages()
    const Success = props.successComponent || DecryptPostSuccess
    const Awaiting = props.waitingComponent || DecryptPostAwaiting
    const Failed = props.failedComponent || DecryptPostFailed

    //#region Debug info
    const [debugHash, setDebugHash] = useState<string>('Unknown')
    //#endregion

    //#region Progress
    const [progress, dispatch] = useReducer(progressReducer, [])
    //#endregion

    //#region decrypt

    // pass 1:
    // decrypt post content and image attachments
    const decryptedPayloadForImageAlpha38 = decryptedPayloadForImage?.version === -38 ? decryptedPayloadForImage : null
    const sharedPublic = usePostInfoSharedPublic() || decryptedPayloadForImageAlpha38?.sharedPublic || false

    useEffect(() => {
        const signal = new AbortController()
        async function makeProgress(
            key: string,
            decryptionProcess: ReturnType<typeof ServicesWithProgress.decryptFromText>,
        ) {
            const refreshProgress = (progress: SuccessDecryption | FailureDecryption | DecryptionProgress) =>
                dispatch({
                    type: 'refresh',
                    key,
                    progress,
                })
            for await (const process of asyncIteratorWithResult(decryptionProcess)) {
                if (signal.signal.aborted)
                    return decryptionProcess.return?.({ type: 'error', internal: true, error: 'aborted' })
                if (process.done) {
                    if (process.value.type === 'success') {
                        current.iv.value = process.value.iv
                        current.decryptedPayloadForImage.value = process.value.decryptedPayloadForImage
                    }
                    return refreshProgress(process.value)
                }
                const status = process.value
                if (status.type === 'debug') {
                    switch (status.debug) {
                        case 'debug_finding_hash':
                            setDebugHash(status.hash.join('-'))
                            break
                        default:
                            unreachable(status.debug)
                    }
                } else refreshProgress(status)
                if (status.type === 'progress') {
                    if (status.progress === 'intermediate_success') refreshProgress(status.data)
                    else if (status.progress === 'iv_decrypted') current.iv.value = status.iv
                    else if (status.progress === 'payload_decrypted')
                        current.decryptedPayloadForImage.value = status.decryptedPayloadForImage
                }
            }
        }

        const postURL = current.url.getCurrentValue()?.toString()
        if (deconstructedPayload.ok)
            makeProgress(
                'post text',
                ServicesWithProgress.decryptFromText(
                    deconstructedPayload.val,
                    postBy,
                    currentIdentity.network,
                    currentIdentity,
                    sharedPublic,
                    postURL,
                ),
            )
        postMetadataImages.forEach((url) => {
            if (signal.signal.aborted) return
            makeProgress(
                url,
<<<<<<< HEAD
                ServicesWithProgress.decryptFromImageUrl(
                    url,
                    postBy,
                    currentIdentity.network,
                    currentIdentity,
                    undefined,
                ),
=======
                ServicesWithProgress.decryptFromImageUrl(url, postBy, whoAmI.network, whoAmI, false, postURL),
>>>>>>> 531e430f
            )
        })
        return () => signal.abort()
    }, [
        current.iv,
        deconstructedPayload.ok,
        (deconstructedPayload.val as Payload)?.encryptedText,
        postBy.toText(),
        postMetadataImages.join(),
        sharedPublic,
        currentIdentity.toText(),
    ])

    // pass 2:
    // decrypt rest attachments which depend on post content
    // const decryptedPostContent = progress.find((p) => p.key === postContent)
    // useEffect(() => {
    //     if (decryptedPostContent?.progress.type !== 'success') return
    //     // TODO:
    //     // decrypt shuffled image here
    // }, [decryptedPostContent])

    // pass 3:
    // inovke callback
    const firstSucceedDecrypted = progress.find((p) => p.progress.type === 'success')
    useEffect(() => {
        if (firstSucceedDecrypted?.progress.type !== 'success') return
        onDecrypted(makeTypedMessageTuple([firstSucceedDecrypted.progress.content]))
    }, [firstSucceedDecrypted, onDecrypted])
    //#endregion

    // it's not a secret post
    if (!deconstructedPayload.ok && progress.every((x) => x.progress.internal)) return null
    return (
        <>
            {progress
                // the internal progress should not display to the end-user
                .filter(({ progress }) => !progress.internal)
                .map(({ progress }, index) => (
                    <Fragment key={index}>{renderProgress(progress)}</Fragment>
                ))}
        </>
    )

    function renderProgress(progress: SuccessDecryption | FailureDecryption | DecryptionProgress) {
        const render = () => {
            switch (progress.type) {
                case 'success':
                    return (
                        <Success
                            data={progress}
                            sharedPublic={sharedPublic}
                            author={authorInPayload}
                            postedBy={currentPostBy}
                            {...props.successComponentProps}
                        />
                    )
                case 'error':
                    return (
                        <Failed
                            error={new Error(progress.error)}
                            author={authorInPayload}
                            postedBy={currentPostBy}
                            {...props.failedComponentProps}
                        />
                    )
                case 'progress':
                    return (
                        <Awaiting
                            type={progress}
                            author={authorInPayload}
                            postedBy={currentPostBy}
                            {...props.waitingComponentProps}
                        />
                    )
                default:
                    return null
            }
        }
        const rendered = render()
        if (!rendered) return null
        return (
            <>
                {rendered}
                <DecryptedPostDebug
                    debugHash={debugHash}
                    currentIdentity={currentIdentity}
                    decryptedResult={progress.type === 'progress' ? null : progress}
                />
            </>
        )
    }
}<|MERGE_RESOLUTION|>--- conflicted
+++ resolved
@@ -142,17 +142,14 @@
             if (signal.signal.aborted) return
             makeProgress(
                 url,
-<<<<<<< HEAD
                 ServicesWithProgress.decryptFromImageUrl(
                     url,
                     postBy,
                     currentIdentity.network,
                     currentIdentity,
-                    undefined,
+                    false,
+                    postURL,
                 ),
-=======
-                ServicesWithProgress.decryptFromImageUrl(url, postBy, whoAmI.network, whoAmI, false, postURL),
->>>>>>> 531e430f
             )
         })
         return () => signal.abort()
