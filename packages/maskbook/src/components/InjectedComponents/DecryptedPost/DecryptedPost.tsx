--- conflicted
+++ resolved
@@ -129,25 +129,26 @@
         if (deconstructedPayload.ok)
             makeProgress(
                 'post text',
-<<<<<<< HEAD
-                ServicesWithProgress.decryptFromText(deconstructedPayload.val, postBy, currentIdentity, sharedPublic),
-            )
-        postMetadataImages.forEach((url) => {
-            if (signal.signal.aborted) return
-            makeProgress(url, ServicesWithProgress.decryptFromImageUrl(url, postBy, currentIdentity))
-=======
                 ServicesWithProgress.decryptFromText(
                     deconstructedPayload.val,
                     postBy,
-                    whoAmI.network,
-                    whoAmI,
+                    currentIdentity.network,
+                    currentIdentity,
                     sharedPublic,
                 ),
             )
         postMetadataImages.forEach((url) => {
             if (signal.signal.aborted) return
-            makeProgress(url, ServicesWithProgress.decryptFromImageUrl(url, postBy, whoAmI.network, whoAmI, undefined))
->>>>>>> 3d6dd88d
+            makeProgress(
+                url,
+                ServicesWithProgress.decryptFromImageUrl(
+                    url,
+                    postBy,
+                    currentIdentity.network,
+                    currentIdentity,
+                    undefined,
+                ),
+            )
         })
         return () => signal.abort()
     }, [
