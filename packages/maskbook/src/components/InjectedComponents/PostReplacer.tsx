--- conflicted
+++ resolved
@@ -13,11 +13,7 @@
 import { usePostInfoDetails } from '../DataSource/usePostInfo'
 import { DefaultTypedMessageRenderer } from './TypedMessageRenderer'
 
-<<<<<<< HEAD
-const useStyles = makeStyles((theme: Theme) => ({
-=======
-const useStlyes = makeStyles({
->>>>>>> 8fa07844
+const useStyles = makeStyles({
     root: {
         overflowWrap: 'break-word',
     },
