import { useActivatedPluginsSNSAdaptor } from '@masknet/plugin-infra'
import {
    isTypedMessagePromise,
    isTypedMessageTuple,
    isWellKnownTypedMessages,
    makeTypedMessageTuple,
    useValueRef,
} from '@masknet/shared'
import { makeStyles } from '@masknet/theme'
import { useEffect, useMemo } from 'react'
import { Result } from 'ts-results'
import { allPostReplacementSettings } from '../../settings/settings'
import { usePostInfoDetails } from '../DataSource/usePostInfo'
import { DefaultTypedMessageRenderer } from './TypedMessageRenderer'
<<<<<<< HEAD

const useStyles = makeStyles({
=======
const useStyles = makeStyles()({
>>>>>>> 16f6d623
    root: {
        overflowWrap: 'break-word',
    },
})

export interface PostReplacerProps {
    zip?: () => void
    unzip?: () => void
    shouldReplace?: boolean
}

export function PostReplacer(props: PostReplacerProps) {
<<<<<<< HEAD
    const classes = useStyles()
=======
    const { classes } = useStyles()
>>>>>>> 16f6d623
    const postMessage = usePostInfoDetails.postMessage()
    const postPayload = usePostInfoDetails.postPayload()
    const allPostReplacement = useValueRef(allPostReplacementSettings)

    const plugins = useActivatedPluginsSNSAdaptor()
    const processedPostMessage = useMemo(
        () =>
            plugins.reduce((x, plugin) => {
                const result = Result.wrap(() => plugin.typedMessageTransformer?.(x) ?? x).unwrapOr(x)
                if (isTypedMessageTuple(result)) return result
                console.warn(
                    '[TypedMessage] typedMessageTransformer that return a non TypedMessageTuple is not supported yet. This transform is ignored',
                    result,
                )
                return x
            }, postMessage),
        [plugins.map((x) => x.ID).join(), postMessage],
    )
    const shouldReplacePost =
        props.shouldReplace !== undefined
            ? props.shouldReplace
            : // replace all posts
              allPostReplacement ||
              // replace posts which enhanced by plugins
              processedPostMessage.items.some((x) => !isWellKnownTypedMessages(x)) ||
              // replace posts which encrypted by Mask
              postPayload.ok

    // zip/unzip original post
    useEffect(() => {
        if (shouldReplacePost) props.zip?.()
        else props.unzip?.()
    }, [shouldReplacePost])

    return shouldReplacePost ? (
        <span className={classes.root}>
            <DefaultTypedMessageRenderer
                message={makeTypedMessageTuple(processedPostMessage.items.filter((x) => !isTypedMessagePromise(x)))}
            />
        </span>
    ) : null
}<|MERGE_RESOLUTION|>--- conflicted
+++ resolved
@@ -12,12 +12,8 @@
 import { allPostReplacementSettings } from '../../settings/settings'
 import { usePostInfoDetails } from '../DataSource/usePostInfo'
 import { DefaultTypedMessageRenderer } from './TypedMessageRenderer'
-<<<<<<< HEAD
 
-const useStyles = makeStyles({
-=======
 const useStyles = makeStyles()({
->>>>>>> 16f6d623
     root: {
         overflowWrap: 'break-word',
     },
@@ -30,11 +26,7 @@
 }
 
 export function PostReplacer(props: PostReplacerProps) {
-<<<<<<< HEAD
-    const classes = useStyles()
-=======
     const { classes } = useStyles()
->>>>>>> 16f6d623
     const postMessage = usePostInfoDetails.postMessage()
     const postPayload = usePostInfoDetails.postPayload()
     const allPostReplacement = useValueRef(allPostReplacementSettings)
