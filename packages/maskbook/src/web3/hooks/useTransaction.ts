import { useState } from 'react'
import { useAsync } from 'react-use'
import type { Transaction, TransactionReceipt } from 'web3-core'
import Services from '../../extension/service'
import { useAccount } from './useAccount'
import { useBlockNumber, useChainId } from './useChainState'

export function useTransaction(hash: string) {
    const account = useAccount()
    const [tx, setTx] = useState<Transaction | null>(null)
    useAsync(async () => {
        if (tx) return
        if (!hash) return
        setTx(await Services.Ethereum.getTransaction(hash, await Services.Ethereum.getChainId(account)))
    }, [account, hash, tx])
    return tx
}

export function useTransactionReceipt(hash: string) {
<<<<<<< HEAD
    const [tx, setTx] = useState<TransactionReceipt | null>(null)
=======
    const [receipt, setReceipt] = useState<TransactionReceipt | null>(null)
>>>>>>> 9ad3f3aa
    const account = useAccount()
    const chainId = useChainId()
    const blockNumber = useBlockNumber(chainId)
    useAsync(async () => {
        if (!hash) return
<<<<<<< HEAD
        setTx(await Services.Ethereum.getTransactionReceipt(hash, await Services.Ethereum.getChainId(account)))
    }, [account, hash, tx, blockNumber])
    return tx
=======
        if (receipt?.transactionHash === hash) return
        setReceipt(await Services.Ethereum.getTransactionReceipt(hash, await Services.Ethereum.getChainId(account)))
    }, [account, hash, receipt, blockNumber])
    return receipt
>>>>>>> 9ad3f3aa
}<|MERGE_RESOLUTION|>--- conflicted
+++ resolved
@@ -17,24 +17,14 @@
 }
 
 export function useTransactionReceipt(hash: string) {
-<<<<<<< HEAD
-    const [tx, setTx] = useState<TransactionReceipt | null>(null)
-=======
     const [receipt, setReceipt] = useState<TransactionReceipt | null>(null)
->>>>>>> 9ad3f3aa
     const account = useAccount()
     const chainId = useChainId()
     const blockNumber = useBlockNumber(chainId)
     useAsync(async () => {
         if (!hash) return
-<<<<<<< HEAD
-        setTx(await Services.Ethereum.getTransactionReceipt(hash, await Services.Ethereum.getChainId(account)))
-    }, [account, hash, tx, blockNumber])
-    return tx
-=======
         if (receipt?.transactionHash === hash) return
         setReceipt(await Services.Ethereum.getTransactionReceipt(hash, await Services.Ethereum.getChainId(account)))
     }, [account, hash, receipt, blockNumber])
     return receipt
->>>>>>> 9ad3f3aa
 }