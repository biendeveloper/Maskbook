import { Token, EthereumTokenType } from '../types'
import { useAccount } from './useAccount'
import { useERC20TokenContract } from '../contracts/useERC20TokenContract'
import { useAsyncRetry } from 'react-use'
import Services from '../../extension/service'
import { useChainId } from './useChainState'
import { useERC721TokenContract } from '../contracts/useERC721TokenContract'

/**
 * Fetch token balance from chain
 * @param token
 */
export function useTokenBalance(token?: PartialRequired<Token, 'address'>) {
    const chainId = useChainId()
    const account = useAccount()
    const erc20Contract = useERC20TokenContract(token?.address ?? '')
    const erc721Contract = useERC721TokenContract(token?.address ?? '')
<<<<<<< HEAD
    return useAsync(async () => {
=======
    return useAsyncRetry(async () => {
>>>>>>> 9ad3f3aa
        if (!account) return '0'
        if (!token?.address) return '0'
        switch (token.type) {
            case EthereumTokenType.Ether:
                return Services.Ethereum.getBalance(account, await Services.Ethereum.getChainId(account))
            case EthereumTokenType.ERC20:
                if (erc20Contract) return erc20Contract.methods.balanceOf(account).call()
                return '0'
            case EthereumTokenType.ERC721:
                if (erc721Contract) return erc721Contract.methods.balanceOf(account).call()
                return '0'
            default:
                return '0'
        }
    }, [account, chainId /* re-calc when switch the chain */, token?.address, token?.type, erc20Contract])
}<|MERGE_RESOLUTION|>--- conflicted
+++ resolved
@@ -15,11 +15,7 @@
     const account = useAccount()
     const erc20Contract = useERC20TokenContract(token?.address ?? '')
     const erc721Contract = useERC721TokenContract(token?.address ?? '')
-<<<<<<< HEAD
-    return useAsync(async () => {
-=======
     return useAsyncRetry(async () => {
->>>>>>> 9ad3f3aa
         if (!account) return '0'
         if (!token?.address) return '0'
         switch (token.type) {
