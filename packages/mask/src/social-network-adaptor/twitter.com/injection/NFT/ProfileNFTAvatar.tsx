--- conflicted
+++ resolved
@@ -68,7 +68,6 @@
     const [avatarEvent, setAvatarEvent] = useState<NFTAvatarEvent | undefined>()
     const [selectedToken, setSelectedToken] = useState<ERC721TokenDetailed | undefined>()
 
-<<<<<<< HEAD
     useEffect(() => {
         if (!selectedToken) return
         const watcher = new MutationObserverWatcher(searchAvatarSelectorImage())
@@ -84,13 +83,6 @@
 
         return () => watcher.stopWatch()
     }, [selectedToken])
-=======
-    const onChange = async (token: ERC721TokenDetailed) => {
-        if (!token.info.mediaUrl) return
-        const image = await toPNG(token.info.mediaUrl)
-        if (!image) return
-        changeImageToActiveElements(image)
->>>>>>> f8931877
 
     const assign = async (token: ERC721TokenDetailed) => {
         const ele = searchAvatarSelectorImage().evaluate() as HTMLImageElement
@@ -105,8 +97,8 @@
         setSelectedToken(undefined)
     }
     const onChange = async (token: ERC721TokenDetailed) => {
-        if (!token.info.image) return
-        const image = await toPNG(token.info.image)
+        if (!token.info.mediaUrl) return
+        const image = await toPNG(token.info.mediaUrl)
         if (!image) return
         changeImageToActiveElements(image)
 
