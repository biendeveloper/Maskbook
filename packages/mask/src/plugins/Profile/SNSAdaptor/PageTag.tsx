--- conflicted
+++ resolved
@@ -51,12 +51,8 @@
 
 export function PageTag(props: PageTagProps) {
     const { classes } = useStyles()
-<<<<<<< HEAD
     const { onChange, tag, isOwned, daoPayload } = props
-=======
-    const { onChange, tag, daoPayload } = props
     const { t } = useI18N()
->>>>>>> bddc1eed
     return (
         <div className={classes.root}>
             <Button
