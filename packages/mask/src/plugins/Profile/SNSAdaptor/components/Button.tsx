import { COLORS, COLORTOSTYLE } from '../common/variables'
import type { ReactNode } from 'react'
import { Typography } from '@mui/material'

interface ButtonInterface {
    color: string
    text?: string
    fontSize?: string
    icon?: string
    isOutlined?: boolean
    isFullRound?: boolean
    isDisabled?: boolean
    width?: string
    height?: string
    onClick?: (param?: any) => void
    children?: ReactNode
}
/**
 * This Button component supports 4 different kinds of buttons:
 * 1. default simple button
 * 2. outlined button
 * 3. disabled button
 * 4. button with an icon
 * @param {string} color - The text and background color of the button
 * @param {string} [text] - The text of the button
 * @param children
 * @param {string} [fontSize] - The font size of the button
 * @param {string} [icon] - The icon on the button
 * @param {boolean} [isOutlined] - Specify if the button style is outlined
 * @param {boolean} [isDisabled] - Specify if the button style is disabled
 * @param isFullRound
 * @param {string} [width] - width if not wrapped around text
 * @param height
 * @param {function} [onClick] - button onClick function
 * @example
 * <Button text={"Edit Profile"} color={COLORS.nft} isOutlined={true}/>
 */
const Button = ({
    color,
    text,
    children,
    fontSize,
    isOutlined,
    isDisabled,
    isFullRound,
    width,
    height,
    onClick,
}: ButtonInterface) => {
    let bgDefaultStyle = ''
    let bgAltStyle = ''
    let textStyle = ''
    let borderStyle = ''
    let hoverTextStyle = ''
    let hoverBorderStyle = ''
    let hoverBgStyle = ''

    if (typeof color !== 'undefined') {
        bgDefaultStyle = COLORTOSTYLE[color].bgDefault
        bgAltStyle = COLORTOSTYLE[color].bgAlt
        textStyle = COLORTOSTYLE[color].text
        borderStyle = COLORTOSTYLE[color].border
        hoverTextStyle = COLORTOSTYLE[color].hoverText
        hoverBorderStyle = COLORTOSTYLE[color].hoverBorder
        hoverBgStyle = COLORTOSTYLE[color].hoverBg
    }

    // default = simple button filled with specified color
    const defaultClassName = `flex flex-row gap-x-2 justify-center items-center ${bgDefaultStyle} ${hoverBgStyle} ${
        color === COLORS.metamask ? textStyle : 'text-white'
    } font-medium ${fontSize ? fontSize : 'text-xs'} ${hoverTextStyle} py-sm ${
        fontSize ? 'px-6' : 'px-3'
    } ${width} ${height} border ${borderStyle} ${hoverBorderStyle} rounded`

    const outlinedClassName = `${bgAltStyle} ${textStyle} text-opacity-70 font-medium ${
        fontSize ? fontSize : 'text-xs'
    } hover:text-opacity-80 py-sm ${
        fontSize ? 'px-6' : 'px-3'
    } ${width} border ${borderStyle} border-opacity-70 hover:border-opacity-40 rounded`

    const disabledClassName = `${bgDefaultStyle} ${textStyle} text-opacity-40 ${
        fontSize ? fontSize : 'text-xs'
    } font-medium py-sm ${fontSize ? 'px-6' : 'px-3'} ${width} rounded bg-opacity-5 cursor-not-allowed`

    let className = defaultClassName

    if (isDisabled) {
        className = disabledClassName
    } else if (isOutlined) {
        className = outlinedClassName
    }

    if (isFullRound) {
        className = className.replace('rounded', 'rounded-full')
    }

<<<<<<< HEAD
    if (typeof icon !== 'undefined') {
        if (typeof height === 'undefined') {
            className += ' h-6'
        }
        if (typeof width === 'undefined') {
            className += ' w-6'
        }
        className = className.replace('py-sm px-3', 'p-0.5')
    }

=======
>>>>>>> 0ab159ee
    return (
        <div className="flex items-center">
            <button onClick={onClick} className={className}>
                <Typography variant="subtitle1">{text}</Typography>
                {children}
            </button>
        </div>
    )
}
<<<<<<< HEAD
=======

>>>>>>> 0ab159ee
export default Button<|MERGE_RESOLUTION|>--- conflicted
+++ resolved
@@ -94,19 +94,6 @@
         className = className.replace('rounded', 'rounded-full')
     }
 
-<<<<<<< HEAD
-    if (typeof icon !== 'undefined') {
-        if (typeof height === 'undefined') {
-            className += ' h-6'
-        }
-        if (typeof width === 'undefined') {
-            className += ' w-6'
-        }
-        className = className.replace('py-sm px-3', 'p-0.5')
-    }
-
-=======
->>>>>>> 0ab159ee
     return (
         <div className="flex items-center">
             <button onClick={onClick} className={className}>
@@ -116,8 +103,4 @@
         </div>
     )
 }
-<<<<<<< HEAD
-=======
-
->>>>>>> 0ab159ee
 export default Button