import { useState, useEffect, useMemo } from 'react'
import { makeStyles, useStylesExtends } from '@masknet/theme'
import { MaskMessages } from '../../../utils'
import { useLocationChange } from '../../../utils/hooks/useLocationChange'
import { WalletsPage } from './WalletsPage'
import { NFTPage } from './NFTPage'
import { DonationPage } from './DonationsPage'
import { FootprintPage } from './FootprintPage'
import { ConnectRSS3Page } from './ConnectRSS3'
import { DAOPage } from './DAOPage'
import { PageTags } from '../types'
import { PageTag } from './PageTag'
import RSS3, { IRSS3 } from './common/rss3'
import { unreachable } from '@dimensiondev/kit'
import { useAccount } from '@masknet/plugin-infra'
import { useCurrentVisitingIdentity } from '../../../components/DataSource/useActivatedUI'
import { isSameAddress, useEthereumAddress } from '@masknet/web3-shared-evm'
import type { RSS3Index } from 'rss3-next/types/rss3'
import { useDao } from './hooks/useDao'

const useStyles = makeStyles()((theme) => ({
    root: {
        position: 'absolute',
        top: 0,
        left: 0,
        right: 0,
        zIndex: 1,
    },
    tags: {
        padding: theme.spacing(2),
    },
    content: {
        position: 'relative',
        padding: theme.spacing(1),
    },
}))

interface EnhancedProfilePageProps extends withClasses<'text' | 'button'> {}

export function EnhancedProfilePage(props: EnhancedProfilePageProps) {
    const address = useAccount()
    const identity = useCurrentVisitingIdentity()
    const { loading: loadingENS, value: currentAccount } = useEthereumAddress(
        identity.nickname ?? '',
        identity.identifier.userId,
        identity.bio ?? '',
    )
    const userId = identity.identifier.userId.toLowerCase()
    const { value: daoPayload } = useDao(userId)

    const [isOwnAddress, setOwnAddress] = useState(false)
    const [hidden, setHidden] = useState(true)
    const classes = useStylesExtends(useStyles(), props)

    const [currentTag, setCurrentTag] = useState<PageTags>(PageTags.WalletTag)

    const [isConnected, setConnected] = useState(false)
    const [username, setUsername] = useState<string>('')

    const init = async (currentAccount: any) => {
        await RSS3.setPageOwner(currentAccount?.address)
        const pageOwner = RSS3.getPageOwner()
        const apiUser = RSS3.getAPIUser()
        const rss3Username = (await (apiUser.persona as IRSS3).profile.get(pageOwner.address)).name
        setUsername(rss3Username || '')
        const rss3Sign = ((await (apiUser.persona as IRSS3).files.get(pageOwner.address)) as RSS3Index).signature
        setConnected(rss3Sign === '' ? false : true)
    }

    useLocationChange(() => {
        setCurrentTag(PageTags.WalletTag)
        MaskMessages.events.profileNFTsTabUpdated.sendToLocal('reset')
    })

    useEffect(() => {
        if (!loadingENS && currentAccount?.address !== '') {
            init(currentAccount)
            setOwnAddress(isSameAddress(currentAccount?.address, address))
        }

        return MaskMessages.events.profileNFTsPageUpdated.on((data) => {
            setHidden(!data.show)
        })
    }, [identity, currentAccount, isConnected])

    const content = useMemo(() => {
        switch (currentTag) {
            case PageTags.WalletTag:
                return <WalletsPage />
            case PageTags.NFTTag:
                return (
                    <NFTPage
                        address={currentAccount?.address || ''}
                        isOwnAddress={isOwnAddress}
                        isConnected={isConnected}
                    />
                )
            case PageTags.DonationTag:
                return (
                    <DonationPage
                        address={currentAccount?.address || ''}
                        isOwnAddress={isOwnAddress}
                        isConnected={isConnected}
                    />
                )
            case PageTags.FootprintTag:
                return (
                    <FootprintPage
                        username={username}
                        address={currentAccount?.address || ''}
                        isOwnAddress={isOwnAddress}
                        isConnected={isConnected}
                    />
                )
            case PageTags.ConnectRSS3:
                return <ConnectRSS3Page isOwnAddress={isOwnAddress} />
            case PageTags.DAOTag:
                return <DAOPage payload={daoPayload} userId={userId} />
            default:
                unreachable(currentTag)
        }
    }, [currentTag])

    if (hidden) return null

    return (
<<<<<<< HEAD
        <>
            <link rel="stylesheet" href={new URL('./styles/tailwind.css', import.meta.url).toString()} />
            <div className={classes.root}>
                <div className={classes.tags}>
                    <PageTag
                        daoPayload={daoPayload}
                        onChange={(tag) => setCurrentTag(tag)}
                        tag={currentTag}
                        isOwnAddress={isOwnAddress}
                    />
                </div>
                <div className={classes.content}>{content}</div>
=======
        <div className={classes.root}>
            <div className={classes.tags}>
                <PageTag onChange={setCurrentTag} tag={currentTag} daoPayload={daoPayload} />
>>>>>>> 0bae9fdd
            </div>
        </>
    )
}<|MERGE_RESOLUTION|>--- conflicted
+++ resolved
@@ -124,24 +124,18 @@
     if (hidden) return null
 
     return (
-<<<<<<< HEAD
         <>
             <link rel="stylesheet" href={new URL('./styles/tailwind.css', import.meta.url).toString()} />
             <div className={classes.root}>
                 <div className={classes.tags}>
                     <PageTag
                         daoPayload={daoPayload}
-                        onChange={(tag) => setCurrentTag(tag)}
                         tag={currentTag}
                         isOwnAddress={isOwnAddress}
+                        onChange={(tag) => setCurrentTag(tag)}
                     />
                 </div>
                 <div className={classes.content}>{content}</div>
-=======
-        <div className={classes.root}>
-            <div className={classes.tags}>
-                <PageTag onChange={setCurrentTag} tag={currentTag} daoPayload={daoPayload} />
->>>>>>> 0bae9fdd
             </div>
         </>
     )
