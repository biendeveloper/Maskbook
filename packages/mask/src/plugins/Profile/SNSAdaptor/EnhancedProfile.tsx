--- conflicted
+++ resolved
@@ -1,35 +1,23 @@
 import { useState, useEffect, useMemo } from 'react'
-<<<<<<< HEAD
-import { useStylesExtends } from '@masknet/shared'
-import { makeStyles } from '@masknet/theme'
-=======
 import { makeStyles, useStylesExtends } from '@masknet/theme'
-
->>>>>>> 8d2e6fc4
 import { MaskMessages } from '../../../utils'
 import { useLocationChange } from '../../../utils/hooks/useLocationChange'
 import { useCurrentVisitingIdentity } from '../../../components/DataSource/useActivatedUI'
 import { WalletsPage } from './WalletsPage'
 import { NFTPage } from './NFTPage'
 import { DonationPage } from './DonationsPage'
-<<<<<<< HEAD
 import { FootprintPage } from './FootprintPage'
 import { ConnectRSS3Page } from './ConnectRSS3'
-=======
 import { DAOPage } from './DAOPage'
->>>>>>> 8d2e6fc4
 import { PageTags } from '../types'
 import { PageTag } from './PageTag'
-<<<<<<< HEAD
 import RSS3, { IRSS3 } from './common/rss3'
 import { unreachable } from '@dimensiondev/kit'
 import { useAccount } from '@masknet/plugin-infra'
 import { useCurrentVisitingIdentity } from '../../../components/DataSource/useActivatedUI'
 import { isSameAddress, useEthereumAddress } from '@masknet/web3-shared-evm'
 import type { RSS3Index } from 'rss3-next/types/rss3'
-=======
 import { useDao } from './hooks/useDao'
->>>>>>> 8d2e6fc4
 
 const useStyles = makeStyles()((theme) => ({
     root: {
@@ -58,11 +46,13 @@
         identity.identifier.userId,
         identity.bio ?? '',
     )
-
+    const userId = identity.identifier.userId.toLowerCase()
+    const { value: daoPayload } = useDao(userId)
+    
     const [isOwnAddress, setOwnAddress] = useState(false)
     const [hidden, setHidden] = useState(true)
     const classes = useStylesExtends(useStyles(), props)
-<<<<<<< HEAD
+
     const [currentTag, setCurrentTag] = useState<PageTags>(PageTags.WalletTag)
 
     const [isConnected, setConnected] = useState(false)
@@ -78,12 +68,7 @@
         setConnected(rss3Sign === '' ? false : true)
     }
 
-=======
-    const identity = useCurrentVisitingIdentity()
-    const userId = identity.identifier.userId.toLowerCase()
-    const { value: daoPayload } = useDao(userId)
-    const [currentTag, setCurrentTag] = useState<PageTags>(PageTags.NFTTag)
->>>>>>> 8d2e6fc4
+
     useLocationChange(() => {
         setCurrentTag(PageTags.WalletTag)
         MaskMessages.events.profileNFTsTabUpdated.sendToLocal('reset')
@@ -113,7 +98,6 @@
                     />
                 )
             case PageTags.DonationTag:
-<<<<<<< HEAD
                 return (
                     <DonationPage
                         address={currentAccount?.address || ''}
@@ -132,11 +116,8 @@
                 )
             case PageTags.ConnectRSS3:
                 return <ConnectRSS3Page isOwnAddress={isOwnAddress} />
-=======
-                return <DonationPage />
             case PageTags.DAOTag:
                 return <DAOPage payload={daoPayload} userId={userId} />
->>>>>>> 8d2e6fc4
             default:
                 unreachable(currentTag)
         }
@@ -145,7 +126,6 @@
     if (hidden) return null
 
     return (
-<<<<<<< HEAD
         <>
             <link rel="stylesheet" href={new URL('./styles/tailwind.css', import.meta.url).toString()} />
             <div className={classes.root}>
@@ -153,11 +133,6 @@
                     <PageTag onChange={(tag) => setCurrentTag(tag)} tag={currentTag} isOwnAddress={isOwnAddress} />
                 </div>
                 <div className={classes.content}>{content}</div>
-=======
-        <div className={classes.root}>
-            <div className={classes.tags}>
-                <PageTag onChange={(tag) => setCurrentTag(tag)} tag={currentTag} daoPayload={daoPayload} />
->>>>>>> 8d2e6fc4
             </div>
         </>
     )
