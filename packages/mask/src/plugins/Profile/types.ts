export enum PageTags {
    WalletTag = 'Wallets',
    NFTTag = 'NFTs',
    DonationTag = 'Donations',
<<<<<<< HEAD
    FootprintTag = 'Footprints',
    ConnectRSS3 = 'ConnectRSS3',
=======
    DAOTag = 'DAO',
>>>>>>> 8d2e6fc4
}<|MERGE_RESOLUTION|>--- conflicted
+++ resolved
@@ -2,10 +2,7 @@
     WalletTag = 'Wallets',
     NFTTag = 'NFTs',
     DonationTag = 'Donations',
-<<<<<<< HEAD
     FootprintTag = 'Footprints',
     ConnectRSS3 = 'ConnectRSS3',
-=======
     DAOTag = 'DAO',
->>>>>>> 8d2e6fc4
 }