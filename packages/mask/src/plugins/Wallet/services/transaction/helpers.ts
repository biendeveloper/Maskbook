--- conflicted
+++ resolved
@@ -10,15 +10,9 @@
 } from '@masknet/web3-shared-evm'
 import { unreachable } from '@dimensiondev/kit'
 
-<<<<<<< HEAD
-export function toReceipt(status: '0' | '1', transaction: Transaction): TransactionReceipt {
-    return {
-        status: status === '1',
-=======
 export function toReceipt(status: true | string, transaction: Transaction): TransactionReceipt {
     return {
         status: ['1', '0x1', true].includes(status),
->>>>>>> 28a4340e
         transactionHash: transaction.hash,
         transactionIndex: transaction.transactionIndex ?? 0,
         blockHash: transaction.blockHash ?? '',
@@ -57,8 +51,6 @@
     return config
 }
 
-<<<<<<< HEAD
-=======
 export function getPayloadFrom(payload: JsonRpcPayload) {
     const config = getPayloadConfig(payload)
     return config?.from as string | undefined
@@ -69,7 +61,6 @@
     return config?.to as string | undefined
 }
 
->>>>>>> 28a4340e
 export function getPayloadId(payload: JsonRpcPayload) {
     const config = getPayloadConfig(payload)
     if (!config) return ''
@@ -78,24 +69,10 @@
     return sha3([from, to, data, value].join('_')) ?? ''
 }
 
-export function getPayloadFrom(payload: JsonRpcPayload) {
-    const config = getPayloadConfig(payload)
-    return config?.from as string | undefined
-}
-
-export function getPayloadTo(payload: JsonRpcPayload) {
-    const config = getPayloadConfig(payload)
-    return config?.to as string | undefined
-}
-
 export function getTransactionId(transaction: Transaction | null) {
     if (!transaction) return ''
     const { from, to, input, value } = transaction
-<<<<<<< HEAD
-    return sha3([from, to, input || '0x0', toHex(value || '0x0')].join('_')) ?? ''
-=======
     return sha3([from, to, input || '0x0', toHex(value) || '0x0'].join('_')) ?? ''
->>>>>>> 28a4340e
 }
 
 export function getReceiptStatus(receipt: TransactionReceipt | null) {
