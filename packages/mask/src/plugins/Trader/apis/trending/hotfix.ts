--- conflicted
+++ resolved
@@ -94,33 +94,6 @@
     [DataProvider.UNISWAP_INFO]: {},
 }
 
-<<<<<<< HEAD
-const NETWORK_ID_MAP: Record<DataProvider, Record<NetworkType, string>> = {
-    [DataProvider.COIN_GECKO]: {
-        [NetworkType.Ethereum]: 'ethereum',
-        [NetworkType.Binance]: 'binance-smart-chain',
-        [NetworkType.Polygon]: 'polygon-pos',
-        [NetworkType.Fantom]: 'fantom',
-        [NetworkType.Arbitrum]: 'arbitrum-one',
-        [NetworkType.xDai]: 'xdai',
-    },
-    [DataProvider.COIN_MARKET_CAP]: {
-        [NetworkType.Ethereum]: '1027',
-        [NetworkType.Binance]: '1839',
-        [NetworkType.Polygon]: '3890',
-        [NetworkType.Fantom]: '3513',
-        [NetworkType.Arbitrum]: '11841',
-        [NetworkType.xDai]: '5601',
-    },
-    [DataProvider.UNISWAP_INFO]: {
-        [NetworkType.Ethereum]: '',
-        [NetworkType.Binance]: '',
-        [NetworkType.Polygon]: '',
-        [NetworkType.Fantom]: '',
-        [NetworkType.Arbitrum]: '',
-        [NetworkType.xDai]: '',
-    },
-=======
 const NETWORK_ID_MAP: {
     [key in DataProvider]: {
         [key in NetworkType]?: string
@@ -129,7 +102,6 @@
     [DataProvider.COIN_GECKO]: {},
     [DataProvider.COIN_MARKET_CAP]: {},
     [DataProvider.UNISWAP_INFO]: {},
->>>>>>> a38a5882
 }
 
 getEnumAsArray(NetworkType).map(({ value: networkType }) => {
