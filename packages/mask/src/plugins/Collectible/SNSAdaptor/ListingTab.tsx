--- conflicted
+++ resolved
@@ -8,12 +8,8 @@
 import { OrderRow } from './OrderRow'
 import { TableListPagination } from './Pagination'
 import { LoadingTable } from './LoadingTable'
-<<<<<<< HEAD
-import { isZero, NonFungibleAssetProvider, useAccount } from '@masknet/web3-shared-evm'
-=======
-import { useAccount } from '@masknet/web3-shared-evm'
+import { NonFungibleAssetProvider, useAccount } from '@masknet/web3-shared-evm'
 import { isZero } from '@masknet/web3-shared-base'
->>>>>>> 8bf3d009
 
 const useStyles = makeStyles()((theme) => {
     return {
