import { useMemo } from 'react'
import { Button, Table, TableBody, TableCell, TableHead, TableRow, Typography } from '@mui/material'
import { makeStyles } from '@masknet/theme'
import { useI18N } from '../../../../utils'
import { CollectibleTab } from '../CollectibleTab'
import { CollectibleState } from '../../hooks/useCollectibleState'
import { Row } from './Row'
import { TableListPagination } from '../Pagination'
import { LoadingTable } from '../LoadingTable'
import { NonFungibleAssetProvider } from '@masknet/web3-shared-evm'

const useStyles = makeStyles()((theme) => {
    return {
        root: {
            overflow: 'auto',
        },
        content: {
            padding: '0 !important',
        },
        spacer: {
            flex: 0,
        },
        empty: {
            display: 'flex',
            flexDirection: 'column',
            alignItems: 'center',
            justifyContent: 'center',
            height: '100%',
            padding: theme.spacing(8, 0),
        },
        emptyCell: {
            borderStyle: 'none',
        },
    }
})

export interface HistoryTabProps {}

export function HistoryTab(props: HistoryTabProps) {
    const { t } = useI18N()
    const { classes } = useStyles()
    const { provider, events, eventPage, setEventPage } = CollectibleState.useContainer()

    //#region If there is a different asset, the unit price and quantity should be displayed
    const isDifferenceToken = useMemo(() => {
        if (provider === NonFungibleAssetProvider.OPENSEA)
            return events.value?.some((item) => item.price?.asset?.asset_contract.symbol !== 'ETH')
        else return false
    }, [events.value, provider])
    //#endregion

    if (events.loading) return <LoadingTable />
    if (!events.value || events.error || !events.value?.length)
        return (
            <Table size="small" stickyHeader>
                <TableBody className={classes.empty}>
                    <TableRow>
                        <TableCell className={classes.emptyCell}>
                            <Typography color="textSecondary">{t('plugin_collectible_no_history')}</Typography>
                            <Button
                                sx={{
                                    marginTop: 1,
                                }}
                                variant="text"
                                onClick={() => events.retry()}>
                                {t('plugin_collectible_retry')}
                            </Button>
                        </TableCell>
                    </TableRow>
                </TableBody>
<<<<<<< HEAD
                <TableListPagination
                    handlePrevClick={() => setEventPage((prev) => prev - 1)}
                    handleNextClick={() => setEventPage((prev) => prev + 1)}
                    prevDisabled={eventPage === 0}
                    nextDisabled={false}
                    page={eventPage}
                    pageCount={10}
                />
=======
>>>>>>> 27a2fcec
            </Table>
        )

    return (
        <CollectibleTab classes={{ root: classes.root, content: classes.content }}>
            <Table size="small" stickyHeader>
                <TableHead>
                    <TableRow>
                        <TableCell>{t('plugin_collectible_event')}</TableCell>
                        {isDifferenceToken ? (
                            <>
                                <TableCell>{t('plugin_collectible_unit_price')}</TableCell>
                                <TableCell>{t('plugin_collectible_quantity')}</TableCell>
                            </>
                        ) : (
                            <TableCell>{t('plugin_collectible_price')}</TableCell>
                        )}
                        <TableCell>{t('plugin_collectible_from')}</TableCell>
                        <TableCell>{t('plugin_collectible_to')}</TableCell>
                        <TableCell>{t('plugin_collectible_date')}</TableCell>
                    </TableRow>
                </TableHead>
                <TableBody>
                    {events.value.map((order) => (
                        <Row key={order.id} event={order} isDifferenceToken={isDifferenceToken} />
                    ))}
                </TableBody>
                {(provider === NonFungibleAssetProvider.OPENSEA && events.value.length) || eventPage > 0 ? (
                    <TableListPagination
                        handlePrevClick={() => setEventPage((prev) => prev - 1)}
                        handleNextClick={() => setEventPage((prev) => prev + 1)}
                        prevDisabled={eventPage === 0}
                        nextDisabled={false}
                        page={eventPage}
                        pageCount={10}
                    />
                ) : null}
            </Table>
        </CollectibleTab>
    )
}<|MERGE_RESOLUTION|>--- conflicted
+++ resolved
@@ -68,17 +68,6 @@
                         </TableCell>
                     </TableRow>
                 </TableBody>
-<<<<<<< HEAD
-                <TableListPagination
-                    handlePrevClick={() => setEventPage((prev) => prev - 1)}
-                    handleNextClick={() => setEventPage((prev) => prev + 1)}
-                    prevDisabled={eventPage === 0}
-                    nextDisabled={false}
-                    page={eventPage}
-                    pageCount={10}
-                />
-=======
->>>>>>> 27a2fcec
             </Table>
         )
 
