import { useMemo } from 'react'
import BigNumber from 'bignumber.js'
import { Button, Table, TableBody, TableCell, TableHead, TableRow, Typography } from '@mui/material'
import { makeStyles } from '@masknet/theme'
import { useI18N } from '../../../utils'
import { CollectibleState } from '../hooks/useCollectibleState'
import { CollectibleTab } from './CollectibleTab'
import { OrderRow } from './OrderRow'
import { TableListPagination } from './Pagination'
import { LoadingTable } from './LoadingTable'
<<<<<<< HEAD
import { isZero, NonFungibleAssetProvider } from '@masknet/web3-shared-evm'
=======
import { isZero } from '@masknet/web3-shared-base'
>>>>>>> 8bf3d009

const useStyles = makeStyles()((theme) => {
    return {
        root: {
            overflow: 'auto',
        },
        content: {
            padding: '0 !important',
        },
        empty: {
            display: 'flex',
            flexDirection: 'column',
            alignItems: 'center',
            justifyContent: 'center',
            height: '100%',
            padding: theme.spacing(8, 0),
        },
        emptyCell: {
            borderStyle: 'none',
        },
        button: {
            marginLeft: theme.spacing(1),
        },
    }
})

export function OfferTab() {
    const { t } = useI18N()
    const { classes } = useStyles()
    const { asset, provider, offers, offerPage, setOfferPage } = CollectibleState.useContainer()

    const isDifferenceToken = useMemo(() => {
        if (provider === NonFungibleAssetProvider.OPENSEA) {
            return (
                offers.value?.some(
                    (item) =>
                        (item.payment_token_contract?.symbol !== 'WETH' &&
                            item.payment_token_contract?.symbol !== 'ETH') ||
                        (item.quantity && new BigNumber(item.quantity).toString() !== '1'),
                ) && offers.value.filter((item) => isZero(item.expiration_time ?? 0)).length === 0
            )
        } else {
            return false
        }
    }, [provider, offers])

    const dataSource = useMemo(() => {
        if (!offers.value?.length) return []
        return offers.value
    }, [offers])

    if (asset.loading) return <LoadingTable />
    if (!offers.value?.length || asset.error || !dataSource.length)
        return (
            <Table size="small" stickyHeader>
                <TableBody className={classes.empty}>
                    <TableRow>
                        <TableCell className={classes.emptyCell}>
                            <Typography color="textSecondary">{t('plugin_collectible_no_offers')}</Typography>
                            <Button
                                sx={{
                                    marginTop: 1,
                                }}
                                variant="text"
                                onClick={() => asset.retry()}>
                                {t('plugin_collectible_retry')}
                            </Button>
                        </TableCell>
                    </TableRow>
                </TableBody>
            </Table>
        )

    return (
        <CollectibleTab classes={{ root: classes.root, content: classes.content }}>
            <Table size="small" stickyHeader>
                <TableHead>
                    <TableRow>
                        <TableCell>{t('plugin_collectible_from')}</TableCell>
                        {isDifferenceToken ? (
                            <>
                                <TableCell>{t('plugin_collectible_unit_price')}</TableCell>
                                <TableCell>{t('plugin_collectible_quantity')}</TableCell>
                            </>
                        ) : (
                            <>
                                <TableCell>{t('plugin_collectible_price')}</TableCell>
                                {provider === NonFungibleAssetProvider.OPENSEA ? (
                                    <TableCell>{t('plugin_collectible_expiration')}</TableCell>
                                ) : null}
                            </>
                        )}
                    </TableRow>
                </TableHead>
                <TableBody>
                    {dataSource.map((order) => (
                        <OrderRow key={order.order_hash} order={order} isDifferenceToken={isDifferenceToken} />
                    ))}
                </TableBody>
                {(provider === NonFungibleAssetProvider.OPENSEA && dataSource.length) || offerPage > 0 ? (
                    <TableListPagination
                        handlePrevClick={() => setOfferPage((prev) => prev - 1)}
                        handleNextClick={() => setOfferPage((prev) => prev + 1)}
                        prevDisabled={offerPage === 0}
                        nextDisabled={dataSource.length < 10}
                        page={offerPage}
                        pageCount={10}
                    />
                ) : null}
            </Table>
        </CollectibleTab>
    )
}<|MERGE_RESOLUTION|>--- conflicted
+++ resolved
@@ -8,11 +8,8 @@
 import { OrderRow } from './OrderRow'
 import { TableListPagination } from './Pagination'
 import { LoadingTable } from './LoadingTable'
-<<<<<<< HEAD
-import { isZero, NonFungibleAssetProvider } from '@masknet/web3-shared-evm'
-=======
 import { isZero } from '@masknet/web3-shared-base'
->>>>>>> 8bf3d009
+import { NonFungibleAssetProvider } from '@masknet/web3-shared-evm'
 
 const useStyles = makeStyles()((theme) => {
     return {
