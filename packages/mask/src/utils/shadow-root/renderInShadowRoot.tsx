--- conflicted
+++ resolved
@@ -1,8 +1,4 @@
 import { createReactRootShadowedPartial, setupPortalShadowRoot, CSSVariableInjector } from '@masknet/theme'
-<<<<<<< HEAD
-import { untilDomLoaded } from '../dom'
-=======
->>>>>>> b01f4e46
 import { Flags } from '../../../shared'
 import { MaskUIRoot } from '../../UIRoot'
 import { useClassicMaskSNSTheme } from '../theme'
