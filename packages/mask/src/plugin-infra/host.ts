// All plugin manager need to call createPluginHost so let's register plugins implicitly.
import './register'

import type { Plugin } from '@masknet/plugin-infra'
import { Emitter } from '@servie/events'
// Do not export from '../utils/' to prevent initialization failure
import { MaskMessages } from '../utils/messages'
import i18nNextInstance from '../../shared-ui/locales_legacy'
<<<<<<< HEAD
import { createI18NBundle } from '@masknet/shared'
import Services from '../extension/service'
=======
import { createI18NBundle } from '@masknet/shared-base'
>>>>>>> f32f01fd

export function createPluginHost<Context>(
    signal: AbortSignal | undefined,
    createContext: (plugin: string, signal: AbortSignal) => Context,
): Plugin.__Host.Host<Context> {
    const enabled: Plugin.__Host.EnabledStatusReporter = {
        isEnabled: Services.Settings.getPluginEnabled,
        events: new Emitter(),
    }
    const a = MaskMessages.events.pluginDisabled.on((x) => enabled.events.emit('disabled', x))
    const b = MaskMessages.events.pluginEnabled.on((x) => enabled.events.emit('enabled', x))
    signal?.addEventListener('abort', () => [a(), b()])

    return {
        signal,
        enabled,
        addI18NResource(plugin, resource) {
            createI18NBundle(plugin, resource)(i18nNextInstance)
        },
        createContext,
    }
}<|MERGE_RESOLUTION|>--- conflicted
+++ resolved
@@ -6,12 +6,8 @@
 // Do not export from '../utils/' to prevent initialization failure
 import { MaskMessages } from '../utils/messages'
 import i18nNextInstance from '../../shared-ui/locales_legacy'
-<<<<<<< HEAD
-import { createI18NBundle } from '@masknet/shared'
 import Services from '../extension/service'
-=======
 import { createI18NBundle } from '@masknet/shared-base'
->>>>>>> f32f01fd
 
 export function createPluginHost<Context>(
     signal: AbortSignal | undefined,
