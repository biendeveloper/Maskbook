{
  "name": "@masknet/web3-providers",
  "private": true,
  "main": "./dist/index.js",
  "types": "./dist/index.d.ts",
  "dependencies": {
<<<<<<< HEAD
    "@masknet/web3-shared-evm": "workspace:*",
    "bignumber.js": "^9.0.1",
=======
    "@masknet/plugin-infra": "workspace:*",
>>>>>>> 8bf3d009
    "json-stable-stringify": "^1.0.1",
    "lodash-unified": "1.0.1",
    "urlcat": "^2.0.4"
  }
}<|MERGE_RESOLUTION|>--- conflicted
+++ resolved
@@ -4,12 +4,9 @@
   "main": "./dist/index.js",
   "types": "./dist/index.d.ts",
   "dependencies": {
-<<<<<<< HEAD
     "@masknet/web3-shared-evm": "workspace:*",
     "bignumber.js": "^9.0.1",
-=======
     "@masknet/plugin-infra": "workspace:*",
->>>>>>> 8bf3d009
     "json-stable-stringify": "^1.0.1",
     "lodash-unified": "1.0.1",
     "urlcat": "^2.0.4"
